--- conflicted
+++ resolved
@@ -31,24 +31,11 @@
 
 
 @inputs(
-<<<<<<< HEAD
-    value1_to_add=Types.Integer,
-    value2_to_add=Types.Integer,
-    value3_to_add=Types.Integer,
-    value4_to_add=Types.Integer,
-)
-@outputs(out=Types.Integer)
-@python_task(cache_version="1")
-def sum_and_print(
-    workflow_parameters, value1_to_add, value2_to_add, value3_to_add, value4_to_add, out
-):
-=======
     value1_to_add=Types.Integer, value2_to_add=Types.Integer, value3_to_add=Types.Integer, value4_to_add=Types.Integer,
 )
 @outputs(out=Types.Integer)
 @python_task(cache_version="1")
 def sum_and_print(workflow_parameters, value1_to_add, value2_to_add, value3_to_add, value4_to_add, out):
->>>>>>> 83c10cca
     workflow_parameters.stats.incr("task_run")
     summed = sum([value1_to_add, value2_to_add, value3_to_add, value4_to_add])
     print("Summed up to: {}".format(summed))
@@ -67,13 +54,7 @@
     triggered_date = Input(Types.Datetime)
     print1a = add_one_and_print(value_to_print=3)
     print1b = add_one_and_print(value_to_print=101)
-<<<<<<< HEAD
-    print2 = sum_non_none(
-        value1_to_print=print1a.outputs.out, value2_to_print=print1b.outputs.out
-    )
-=======
     print2 = sum_non_none(value1_to_print=print1a.outputs.out, value2_to_print=print1b.outputs.out)
->>>>>>> 83c10cca
     print3 = add_one_and_print(value_to_print=print2.outputs.out)
     print4 = add_one_and_print(value_to_print=print3.outputs.out)
     print_sum = sum_and_print(
@@ -82,10 +63,4 @@
         value3_to_add=print4.outputs.out,
         value4_to_add=100,
     )
-<<<<<<< HEAD
-    print_always = print_every_time(
-        value_to_print=print_sum.outputs.out, date_triggered=triggered_date
-    )
-=======
-    print_always = print_every_time(value_to_print=print_sum.outputs.out, date_triggered=triggered_date)
->>>>>>> 83c10cca
+    print_always = print_every_time(value_to_print=print_sum.outputs.out, date_triggered=triggered_date)