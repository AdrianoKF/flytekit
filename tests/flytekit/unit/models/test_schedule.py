--- conflicted
+++ resolved
@@ -4,13 +4,7 @@
 
 
 def test_schedule():
-<<<<<<< HEAD
-    obj = _schedule.Schedule(
-        kickoff_time_input_arg="fdsa", cron_expression="1 2 3 4 5 6"
-    )
-=======
     obj = _schedule.Schedule(kickoff_time_input_arg="fdsa", cron_expression="1 2 3 4 5 6")
->>>>>>> 83c10cca
     assert obj.rate is None
     assert obj.cron_expression == "1 2 3 4 5 6"
     assert obj.schedule_expression == "1 2 3 4 5 6"
