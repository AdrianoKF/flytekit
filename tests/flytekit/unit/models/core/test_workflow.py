--- conflicted
+++ resolved
@@ -9,19 +9,11 @@
 from flytekit.models.core import identifier as _identifier
 from flytekit.models.core import workflow as _workflow
 
-_generic_id = _identifier.Identifier(
-    _identifier.ResourceType.WORKFLOW, "project", "domain", "name", "version"
-)
+_generic_id = _identifier.Identifier(_identifier.ResourceType.WORKFLOW, "project", "domain", "name", "version")
 
 
 def test_node_metadata():
-<<<<<<< HEAD
-    obj = _workflow.NodeMetadata(
-        name="node1", timeout=timedelta(seconds=10), retries=_literals.RetryStrategy(0)
-    )
-=======
     obj = _workflow.NodeMetadata(name="node1", timeout=timedelta(seconds=10), retries=_literals.RetryStrategy(0))
->>>>>>> 83c10cca
     assert obj.timeout.seconds == 10
     assert obj.retries.retries == 0
     obj2 = _workflow.NodeMetadata.from_flyte_idl(obj.to_flyte_idl())
@@ -48,25 +40,10 @@
     wf_metadata_defaults = _workflow.WorkflowMetadataDefaults()
     typed_interface = _interface.TypedInterface(
         {"a": _interface.Variable(int_type, "description1")},
-<<<<<<< HEAD
-        {
-            "b": _interface.Variable(int_type, "description2"),
-            "c": _interface.Variable(int_type, "description3"),
-        },
-    )
-    wf_node = _workflow.Node(
-        id="some:node:id",
-        metadata=nm,
-        inputs=[],
-        upstream_node_ids=[],
-        output_aliases=[],
-        task_node=task,
-=======
         {"b": _interface.Variable(int_type, "description2"), "c": _interface.Variable(int_type, "description3")},
     )
     wf_node = _workflow.Node(
         id="some:node:id", metadata=nm, inputs=[], upstream_node_ids=[], output_aliases=[], task_node=task,
->>>>>>> 83c10cca
     )
     obj = _workflow.WorkflowTemplate(
         id=_generic_id,
@@ -86,14 +63,8 @@
     )
     obj2 = _workflow.WorkflowMetadata.from_flyte_idl(obj.to_flyte_idl())
     assert obj == obj2
-    assert (
-        obj.on_failure
-        == _workflow.WorkflowMetadata.OnFailurePolicy.FAIL_AFTER_EXECUTABLE_NODES_COMPLETE
-    )
-    assert (
-        obj2.on_failure
-        == _workflow.WorkflowMetadata.OnFailurePolicy.FAIL_AFTER_EXECUTABLE_NODES_COMPLETE
-    )
+    assert obj.on_failure == _workflow.WorkflowMetadata.OnFailurePolicy.FAIL_AFTER_EXECUTABLE_NODES_COMPLETE
+    assert obj2.on_failure == _workflow.WorkflowMetadata.OnFailurePolicy.FAIL_AFTER_EXECUTABLE_NODES_COMPLETE
 
 
 def test_workflow_metadata():
@@ -134,13 +105,7 @@
 
 
 def _get_sample_node_metadata():
-<<<<<<< HEAD
-    return _workflow.NodeMetadata(
-        name="node1", timeout=timedelta(seconds=10), retries=_literals.RetryStrategy(0)
-    )
-=======
     return _workflow.NodeMetadata(name="node1", timeout=timedelta(seconds=10), retries=_literals.RetryStrategy(0))
->>>>>>> 83c10cca
 
 
 def test_node_task_with_no_inputs():
@@ -148,16 +113,7 @@
     task = _workflow.TaskNode(reference_id=_generic_id)
 
     obj = _workflow.Node(
-<<<<<<< HEAD
-        id="some:node:id",
-        metadata=nm,
-        inputs=[],
-        upstream_node_ids=[],
-        output_aliases=[],
-        task_node=task,
-=======
         id="some:node:id", metadata=nm, inputs=[], upstream_node_ids=[], output_aliases=[], task_node=task,
->>>>>>> 83c10cca
     )
     assert obj.target == task
     assert obj.id == "some:node:id"
@@ -173,17 +129,8 @@
 def test_node_task_with_inputs():
     nm = _get_sample_node_metadata()
     task = _workflow.TaskNode(reference_id=_generic_id)
-<<<<<<< HEAD
-    bd = _literals.BindingData(
-        scalar=_literals.Scalar(primitive=_literals.Primitive(integer=5))
-    )
-    bd2 = _literals.BindingData(
-        scalar=_literals.Scalar(primitive=_literals.Primitive(integer=99))
-    )
-=======
     bd = _literals.BindingData(scalar=_literals.Scalar(primitive=_literals.Primitive(integer=5)))
     bd2 = _literals.BindingData(scalar=_literals.Scalar(primitive=_literals.Primitive(integer=99)))
->>>>>>> 83c10cca
     binding = _literals.Binding(var="myvar", binding=bd)
     binding2 = _literals.Binding(var="myothervar", binding=bd2)
 
@@ -213,17 +160,8 @@
 def test_branch_node():
     nm = _get_sample_node_metadata()
     task = _workflow.TaskNode(reference_id=_generic_id)
-<<<<<<< HEAD
-    bd = _literals.BindingData(
-        scalar=_literals.Scalar(primitive=_literals.Primitive(integer=5))
-    )
-    bd2 = _literals.BindingData(
-        scalar=_literals.Scalar(primitive=_literals.Primitive(integer=99))
-    )
-=======
     bd = _literals.BindingData(scalar=_literals.Scalar(primitive=_literals.Primitive(integer=5)))
     bd2 = _literals.BindingData(scalar=_literals.Scalar(primitive=_literals.Primitive(integer=99)))
->>>>>>> 83c10cca
     binding = _literals.Binding(var="myvar", binding=bd)
     binding2 = _literals.Binding(var="myothervar", binding=bd2)
 
@@ -256,33 +194,15 @@
                             _condition.BooleanExpression(
                                 comparison=_condition.ComparisonExpression(
                                     _condition.ComparisonExpression.Operator.EQ,
-<<<<<<< HEAD
-                                    _condition.Operand(
-                                        primitive=_literals.Primitive(integer=5)
-                                    ),
-                                    _condition.Operand(
-                                        primitive=_literals.Primitive(integer=2)
-                                    ),
-=======
                                     _condition.Operand(primitive=_literals.Primitive(integer=5)),
                                     _condition.Operand(primitive=_literals.Primitive(integer=2)),
->>>>>>> 83c10cca
                                 )
                             ),
                             _condition.BooleanExpression(
                                 comparison=_condition.ComparisonExpression(
                                     _condition.ComparisonExpression.Operator.EQ,
-<<<<<<< HEAD
-                                    _condition.Operand(
-                                        primitive=_literals.Primitive(integer=5)
-                                    ),
-                                    _condition.Operand(
-                                        primitive=_literals.Primitive(integer=2)
-                                    ),
-=======
                                     _condition.Operand(primitive=_literals.Primitive(integer=5)),
                                     _condition.Operand(primitive=_literals.Primitive(integer=2)),
->>>>>>> 83c10cca
                                 )
                             ),
                         )
