--- conflicted
+++ resolved
@@ -4,13 +4,7 @@
 
 
 def test_container_error():
-<<<<<<< HEAD
-    obj = errors.ContainerError(
-        "code", "my message", errors.ContainerError.Kind.RECOVERABLE
-    )
-=======
     obj = errors.ContainerError("code", "my message", errors.ContainerError.Kind.RECOVERABLE)
->>>>>>> 83c10cca
     assert obj.code == "code"
     assert obj.message == "my message"
     assert obj.kind == errors.ContainerError.Kind.RECOVERABLE
@@ -23,13 +17,7 @@
 
 
 def test_error_document():
-<<<<<<< HEAD
-    ce = errors.ContainerError(
-        "code", "my message", errors.ContainerError.Kind.RECOVERABLE
-    )
-=======
     ce = errors.ContainerError("code", "my message", errors.ContainerError.Kind.RECOVERABLE)
->>>>>>> 83c10cca
     obj = errors.ErrorDocument(ce)
     assert obj.error == ce
 
