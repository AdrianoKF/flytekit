--- conflicted
+++ resolved
@@ -4,9 +4,7 @@
 
 
 def test_identifier():
-    obj = identifier.Identifier(
-        identifier.ResourceType.TASK, "project", "domain", "name", "version"
-    )
+    obj = identifier.Identifier(identifier.ResourceType.TASK, "project", "domain", "name", "version")
     assert obj.project == "project"
     assert obj.domain == "domain"
     assert obj.name == "name"
@@ -35,13 +33,7 @@
 
 
 def test_task_execution_identifier():
-<<<<<<< HEAD
-    task_id = identifier.Identifier(
-        identifier.ResourceType.TASK, "project", "domain", "name", "version"
-    )
-=======
     task_id = identifier.Identifier(identifier.ResourceType.TASK, "project", "domain", "name", "version")
->>>>>>> 83c10cca
     wf_exec_id = identifier.WorkflowExecutionIdentifier("project", "domain", "name")
     node_exec_id = identifier.NodeExecutionIdentifier("node_id", wf_exec_id,)
     obj = identifier.TaskExecutionIdentifier(task_id, node_exec_id, 3)
@@ -69,18 +61,8 @@
     assert obj2.name == "name"
 
 
-<<<<<<< HEAD
-def test_task_execution_identifier():
-    empty_id = identifier.Identifier(
-        identifier.ResourceType.UNSPECIFIED, "", "", "", ""
-    )
-    not_empty_id = identifier.Identifier(
-        identifier.ResourceType.UNSPECIFIED, "", "", "", "version"
-    )
-=======
 def test_identifier_emptiness():
     empty_id = identifier.Identifier(identifier.ResourceType.UNSPECIFIED, "", "", "", "")
     not_empty_id = identifier.Identifier(identifier.ResourceType.UNSPECIFIED, "", "", "", "version")
->>>>>>> 83c10cca
     assert empty_id.is_empty
     assert not not_empty_id.is_empty