--- conflicted
+++ resolved
@@ -17,13 +17,7 @@
 
 
 def test_resource_hints():
-<<<<<<< HEAD
-    set_flyte_config_file(
-        os.path.join(os.path.dirname(os.path.realpath(__file__)), "configs/good.config")
-    )
-=======
     set_flyte_config_file(os.path.join(os.path.dirname(os.path.realpath(__file__)), "configs/good.config"))
->>>>>>> 83c10cca
     assert resources.DEFAULT_CPU_REQUEST.get() == "500m"
     assert resources.DEFAULT_CPU_LIMIT.get() == "501m"
     assert resources.DEFAULT_MEMORY_REQUEST.get() == "500Gi"
