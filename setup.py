--- conflicted
+++ resolved
@@ -1,45 +1,36 @@
 from setuptools import find_packages, setup  # noqa
+import sys
 
 # from flytekit.tools.lazy_loader import LazyLoadPlugin  # noqa
 # extras_require = LazyLoadPlugin.get_extras_require()
+
+MIN_PYTHON_VERSION = (3, 7, 0)
+CURRENT_PYTHON = sys.version_info[:2]
+if CURRENT_PYTHON < MIN_PYTHON_VERSION:
+    print("Minimum Python version is {}, but you are on {}".format(MIN_PYTHON_VERSION, CURRENT_PYTHON))
+    sys.exit(-1)
+
+spark = ["pyspark>=2.4.0,<3.0.0"]
+spark3 = ["pyspark>=3.0.0"]
+sidecar= ["k8s-proto>=0.0.3,<1.0.0"]
+schema= ["numpy>=1.14.0,<2.0.0", "pandas>=0.22.0,<2.0.0", "pyarrow>=0.11.0,<1.0.0"]
+hive_sensor= ["hmsclient>=0.0.1,<1.0.0"]
+notebook= ["papermill>=1.2.0", "nbconvert>=6.0.7", "ipykernel>=5.0.0"]
+sagemaker= ["sagemaker-training>=3.6.2,<4.0.0"]
+
+all_but_spark = sidecar + schema + hive_sensor + notebook + sagemaker
+
 extras_require = {
-    "spark": ["pyspark>=2.4.0,<3.0.0"],
-    "spark3": ["pyspark>=3.0.0"],
-    "sidecar": ["k8s-proto>=0.0.3,<1.0.0"],
-    "schema": ["numpy>=1.14.0,<2.0.0", "pandas>=0.22.0,<2.0.0", "pyarrow>=0.11.0,<1.0.0"],
-    "hive_sensor": ["hmsclient>=0.0.1,<1.0.0"],
-<<<<<<< HEAD
-    "notebook": ["papermill>=1.2.0", "nbconvert>=6.0.7"],
-=======
-    "sagemaker": ["sagemaker-training>=3.6.2,<4.0.0"],
->>>>>>> 393a1f18
-    "all-spark2.4": [
-        "pyspark>=2.4.0,<3.0.0",
-        "k8s-proto>=0.0.3,<1.0.0",
-        "numpy>=1.14.0,<2.0.0",
-        "pandas>=0.22.0,<2.0.0",
-        "pyarrow>=0.11.0,<1.0.0",
-        "hmsclient>=0.0.1,<1.0.0",
-        "sagemaker-training>=3.6.2,<4.0.0",
-    ],
-    "all-spark3": [
-        "pyspark>=3.0.0",
-        "k8s-proto>=0.0.3,<1.0.0",
-        "numpy>=1.14.0,<2.0.0",
-        "pandas>=0.22.0,<2.0.0",
-        "pyarrow>=0.11.0,<1.0.0",
-        "hmsclient>=0.0.1,<1.0.0",
-        "sagemaker-training>=3.6.2,<4.0.0",
-    ],
-    "all": [
-        "pyspark>=2.4.0,<3.0.0",
-        "k8s-proto>=0.0.3,<1.0.0",
-        "numpy>=1.14.0,<2.0.0",
-        "pandas>=0.22.0,<2.0.0",
-        "pyarrow>=0.11.0,<1.0.0",
-        "hmsclient>=0.0.1,<1.0.0",
-        "sagemaker-training>=3.6.2,<4.0.0",
-    ],
+    "spark": spark,
+    "spark3": spark3,
+    "sidecar": sidecar,
+    "schema": schema,
+    "hive_sensor": hive_sensor,
+    "notebook": notebook,
+    "sagemaker": sagemaker,
+    "all-spark2.4": spark + all_but_spark,
+    "all-spark3": spark3 + all_but_spark,
+    "all": spark3 + all_but_spark,
 }
 
 
@@ -79,7 +70,6 @@
         "statsd>=3.0.0,<4.0.0",
         "urllib3>=1.22,<1.26",
         "wrapt>=1.0.0,<2.0.0",
-        "ipykernel>=5.0.0",
         "retry==0.9.2",
         "dataclasses-json>=0.5.2",
         "natsort>=7.0.1",
@@ -96,11 +86,15 @@
     license="apache2",
     python_requires=">=3.7",
     classifiers=[
+        'Intended Audience :: Science/Research',
         "Intended Audience :: Developers",
-        "Intended Audience :: System Administrators",
         "License :: OSI Approved :: Apache Software License",
         "Programming Language :: Python :: 3.7",
         "Programming Language :: Python :: 3.8",
-        "Topic :: Software Development :: Libraries",
+        'Topic :: Scientific/Engineering',
+        'Topic :: Scientific/Engineering :: Artificial Intelligence',
+        'Topic :: Software Development',
+        'Topic :: Software Development :: Libraries',
+        'Topic :: Software Development :: Libraries :: Python Modules',
     ],
 )