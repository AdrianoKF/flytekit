from __future__ import absolute_import

from flytekit.configuration import common as _config_common

<<<<<<< HEAD
WORKFLOW_PACKAGES = _config_common.FlyteStringListConfigurationEntry(
    "sdk", "workflow_packages", default=[]
)
=======
WORKFLOW_PACKAGES = _config_common.FlyteStringListConfigurationEntry("sdk", "workflow_packages", default=[])
>>>>>>> 83c10cca
"""
This is a comma-delimited list of packages that SDK tools will use to discover entities for the purpose of registration
and execution of entities.
"""

<<<<<<< HEAD
EXECUTION_ENGINE = _config_common.FlyteStringConfigurationEntry(
    "sdk", "execution_engine", default="flyte"
)
=======
EXECUTION_ENGINE = _config_common.FlyteStringConfigurationEntry("sdk", "execution_engine", default="flyte")
>>>>>>> 83c10cca
"""
This is a comma-delimited list of package strings, in order, for resolving execution behavior.

TODO: Explain how this would be used to extend the SDK
"""

<<<<<<< HEAD
TYPE_ENGINES = _config_common.FlyteStringListConfigurationEntry(
    "sdk", "type_engines", default=[]
)
=======
TYPE_ENGINES = _config_common.FlyteStringListConfigurationEntry("sdk", "type_engines", default=[])
>>>>>>> 83c10cca
"""
This is a comma-delimited list of package strings, in order, for resolving type behavior.

TODO: Explain how this would be used to extend the SDK
"""

<<<<<<< HEAD
LOCAL_SANDBOX = _config_common.FlyteStringConfigurationEntry(
    "sdk", "local_sandbox", default="/tmp/flyte"
)
=======
LOCAL_SANDBOX = _config_common.FlyteStringConfigurationEntry("sdk", "local_sandbox", default="/tmp/flyte")
>>>>>>> 83c10cca
"""
This is the path where SDK will place files during local executions and testing.  The SDK will not automatically
clean up data in these directories.
"""

<<<<<<< HEAD
SDK_PYTHON_VENV = _config_common.FlyteStringListConfigurationEntry(
    "sdk", "python_venv", default=[]
)
=======
SDK_PYTHON_VENV = _config_common.FlyteStringListConfigurationEntry("sdk", "python_venv", default=[])
>>>>>>> 83c10cca
"""
This is a list of commands/args which will be prefixed to the entrypoint command by SDK.
"""

ROLE = _config_common.FlyteRequiredStringConfigurationEntry("sdk", "role")
"""
This is the role the SDK will use by default to execute workflows.  For example, in AWS this should be an IAM role
string.
"""

<<<<<<< HEAD
NAME_FORMAT = _config_common.FlyteStringConfigurationEntry(
    "sdk", "name_format", default="{module}.{name}"
)
=======
NAME_FORMAT = _config_common.FlyteStringConfigurationEntry("sdk", "name_format", default="{module}.{name}")
>>>>>>> 83c10cca
"""
This is a Python format string which the SDK will use to generate names for discovered entities.  The default is
'{module}.{name}' which will result in strings like 'package.module.name'.  Any template portion of the string can only
include 'module' or 'name'.  So '{name}' is valid, but '{key}' is not.
"""

<<<<<<< HEAD
TASK_NAME_FORMAT = _config_common.FlyteStringConfigurationEntry(
    "sdk", "task_name_format", fallback=NAME_FORMAT
)
=======
TASK_NAME_FORMAT = _config_common.FlyteStringConfigurationEntry("sdk", "task_name_format", fallback=NAME_FORMAT)
>>>>>>> 83c10cca
"""
This is a Python format string which the SDK will use to generate names for tasks. Any template portion of the
string can only include 'module' or 'name'.  So '{name}' is valid, but '{key}' is not. If not specified,
we fall back to the configuration for :py:attr:`flytekit.configuration.sdk.NAME_FORMAT`
"""

<<<<<<< HEAD
WORKFLOW_NAME_FORMAT = _config_common.FlyteStringConfigurationEntry(
    "sdk", "workflow_name_format", fallback=NAME_FORMAT
)
=======
WORKFLOW_NAME_FORMAT = _config_common.FlyteStringConfigurationEntry("sdk", "workflow_name_format", fallback=NAME_FORMAT)
>>>>>>> 83c10cca
"""
This is a Python format string which the SDK will use to generate names for workflows. Any template portion of the
string can only include 'module' or 'name'.  So '{name}' is valid, but '{key}' is not. If not specified,
we fall back to the configuration for :py:attr:`flytekit.configuration.sdk.NAME_FORMAT`
"""

LAUNCH_PLAN_NAME_FORMAT = _config_common.FlyteStringConfigurationEntry(
    "sdk", "launch_plan_name_format", fallback=NAME_FORMAT
)
"""
This is a Python format string which the SDK will use to generate names for launch plans. Any template portion of the
string can only include 'module' or 'name'.  So '{name}' is valid, but '{key}' is not. If not specified,
we fall back to the configuration for :py:attr:`flytekit.configuration.sdk.NAME_FORMAT`
"""

<<<<<<< HEAD
LOGGING_LEVEL = _config_common.FlyteIntegerConfigurationEntry(
    "sdk", "logging_level", default=20
)
=======
LOGGING_LEVEL = _config_common.FlyteIntegerConfigurationEntry("sdk", "logging_level", default=20)
>>>>>>> 83c10cca
"""
This is the default logging level for the Python logging library and will be set before user code runs.
Note that this configuration is special in that it is a runtime setting, not a compile time setting.  This is the only
runtime option in this file.
"""

<<<<<<< HEAD
PARQUET_ENGINE = _config_common.FlyteStringConfigurationEntry(
    "sdk", "parquet_engine", default="pyarrow"
)
=======
PARQUET_ENGINE = _config_common.FlyteStringConfigurationEntry("sdk", "parquet_engine", default="pyarrow")
>>>>>>> 83c10cca
"""
This is the parquet engine to use when reading data from parquet files.
"""<|MERGE_RESOLUTION|>--- conflicted
+++ resolved
@@ -2,63 +2,33 @@
 
 from flytekit.configuration import common as _config_common
 
-<<<<<<< HEAD
-WORKFLOW_PACKAGES = _config_common.FlyteStringListConfigurationEntry(
-    "sdk", "workflow_packages", default=[]
-)
-=======
 WORKFLOW_PACKAGES = _config_common.FlyteStringListConfigurationEntry("sdk", "workflow_packages", default=[])
->>>>>>> 83c10cca
 """
 This is a comma-delimited list of packages that SDK tools will use to discover entities for the purpose of registration
 and execution of entities.
 """
 
-<<<<<<< HEAD
-EXECUTION_ENGINE = _config_common.FlyteStringConfigurationEntry(
-    "sdk", "execution_engine", default="flyte"
-)
-=======
 EXECUTION_ENGINE = _config_common.FlyteStringConfigurationEntry("sdk", "execution_engine", default="flyte")
->>>>>>> 83c10cca
 """
 This is a comma-delimited list of package strings, in order, for resolving execution behavior.
 
 TODO: Explain how this would be used to extend the SDK
 """
 
-<<<<<<< HEAD
-TYPE_ENGINES = _config_common.FlyteStringListConfigurationEntry(
-    "sdk", "type_engines", default=[]
-)
-=======
 TYPE_ENGINES = _config_common.FlyteStringListConfigurationEntry("sdk", "type_engines", default=[])
->>>>>>> 83c10cca
 """
 This is a comma-delimited list of package strings, in order, for resolving type behavior.
 
 TODO: Explain how this would be used to extend the SDK
 """
 
-<<<<<<< HEAD
-LOCAL_SANDBOX = _config_common.FlyteStringConfigurationEntry(
-    "sdk", "local_sandbox", default="/tmp/flyte"
-)
-=======
 LOCAL_SANDBOX = _config_common.FlyteStringConfigurationEntry("sdk", "local_sandbox", default="/tmp/flyte")
->>>>>>> 83c10cca
 """
 This is the path where SDK will place files during local executions and testing.  The SDK will not automatically
 clean up data in these directories.
 """
 
-<<<<<<< HEAD
-SDK_PYTHON_VENV = _config_common.FlyteStringListConfigurationEntry(
-    "sdk", "python_venv", default=[]
-)
-=======
 SDK_PYTHON_VENV = _config_common.FlyteStringListConfigurationEntry("sdk", "python_venv", default=[])
->>>>>>> 83c10cca
 """
 This is a list of commands/args which will be prefixed to the entrypoint command by SDK.
 """
@@ -69,39 +39,21 @@
 string.
 """
 
-<<<<<<< HEAD
-NAME_FORMAT = _config_common.FlyteStringConfigurationEntry(
-    "sdk", "name_format", default="{module}.{name}"
-)
-=======
 NAME_FORMAT = _config_common.FlyteStringConfigurationEntry("sdk", "name_format", default="{module}.{name}")
->>>>>>> 83c10cca
 """
 This is a Python format string which the SDK will use to generate names for discovered entities.  The default is
 '{module}.{name}' which will result in strings like 'package.module.name'.  Any template portion of the string can only
 include 'module' or 'name'.  So '{name}' is valid, but '{key}' is not.
 """
 
-<<<<<<< HEAD
-TASK_NAME_FORMAT = _config_common.FlyteStringConfigurationEntry(
-    "sdk", "task_name_format", fallback=NAME_FORMAT
-)
-=======
 TASK_NAME_FORMAT = _config_common.FlyteStringConfigurationEntry("sdk", "task_name_format", fallback=NAME_FORMAT)
->>>>>>> 83c10cca
 """
 This is a Python format string which the SDK will use to generate names for tasks. Any template portion of the
 string can only include 'module' or 'name'.  So '{name}' is valid, but '{key}' is not. If not specified,
 we fall back to the configuration for :py:attr:`flytekit.configuration.sdk.NAME_FORMAT`
 """
 
-<<<<<<< HEAD
-WORKFLOW_NAME_FORMAT = _config_common.FlyteStringConfigurationEntry(
-    "sdk", "workflow_name_format", fallback=NAME_FORMAT
-)
-=======
 WORKFLOW_NAME_FORMAT = _config_common.FlyteStringConfigurationEntry("sdk", "workflow_name_format", fallback=NAME_FORMAT)
->>>>>>> 83c10cca
 """
 This is a Python format string which the SDK will use to generate names for workflows. Any template portion of the
 string can only include 'module' or 'name'.  So '{name}' is valid, but '{key}' is not. If not specified,
@@ -117,26 +69,14 @@
 we fall back to the configuration for :py:attr:`flytekit.configuration.sdk.NAME_FORMAT`
 """
 
-<<<<<<< HEAD
-LOGGING_LEVEL = _config_common.FlyteIntegerConfigurationEntry(
-    "sdk", "logging_level", default=20
-)
-=======
 LOGGING_LEVEL = _config_common.FlyteIntegerConfigurationEntry("sdk", "logging_level", default=20)
->>>>>>> 83c10cca
 """
 This is the default logging level for the Python logging library and will be set before user code runs.
 Note that this configuration is special in that it is a runtime setting, not a compile time setting.  This is the only
 runtime option in this file.
 """
 
-<<<<<<< HEAD
-PARQUET_ENGINE = _config_common.FlyteStringConfigurationEntry(
-    "sdk", "parquet_engine", default="pyarrow"
-)
-=======
 PARQUET_ENGINE = _config_common.FlyteStringConfigurationEntry("sdk", "parquet_engine", default="pyarrow")
->>>>>>> 83c10cca
 """
 This is the parquet engine to use when reading data from parquet files.
 """