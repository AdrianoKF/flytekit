--- conflicted
+++ resolved
@@ -15,53 +15,6 @@
 )
 
 # Project, Domain and Version represent the values at registration time.
-<<<<<<< HEAD
-PROJECT = _common_config.FlyteStringConfigurationEntry(
-    "internal", "project", default=""
-)
-DOMAIN = _common_config.FlyteStringConfigurationEntry("internal", "domain", default="")
-NAME = _common_config.FlyteStringConfigurationEntry("internal", "name", default="")
-VERSION = _common_config.FlyteStringConfigurationEntry(
-    "internal", "version", default=""
-)
-
-# Project, Domain and Version represent the values at registration time.
-TASK_PROJECT = _common_config.FlyteStringConfigurationEntry(
-    "internal", "task_project", default=""
-)
-TASK_DOMAIN = _common_config.FlyteStringConfigurationEntry(
-    "internal", "task_domain", default=""
-)
-TASK_NAME = _common_config.FlyteStringConfigurationEntry(
-    "internal", "task_name", default=""
-)
-TASK_VERSION = _common_config.FlyteStringConfigurationEntry(
-    "internal", "task_version", default=""
-)
-
-# Execution project and domain represent the values passed by execution engine at runtime.
-EXECUTION_PROJECT = _common_config.FlyteStringConfigurationEntry(
-    "internal", "execution_project", default=""
-)
-EXECUTION_DOMAIN = _common_config.FlyteStringConfigurationEntry(
-    "internal", "execution_domain", default=""
-)
-EXECUTION_WORKFLOW = _common_config.FlyteStringConfigurationEntry(
-    "internal", "execution_workflow", default=""
-)
-EXECUTION_LAUNCHPLAN = _common_config.FlyteStringConfigurationEntry(
-    "internal", "execution_launchplan", default=""
-)
-EXECUTION_NAME = _common_config.FlyteStringConfigurationEntry(
-    "internal", "execution_id", default=""
-)
-
-# This is another layer of logging level, which can be set by propeller, and can override the SDK configuration if
-# necessary.  (See the sdk.py version of this as well.)
-LOGGING_LEVEL = _common_config.FlyteIntegerConfigurationEntry(
-    "internal", "logging_level"
-)
-=======
 PROJECT = _common_config.FlyteStringConfigurationEntry("internal", "project", default="")
 DOMAIN = _common_config.FlyteStringConfigurationEntry("internal", "domain", default="")
 NAME = _common_config.FlyteStringConfigurationEntry("internal", "name", default="")
@@ -83,7 +36,6 @@
 # This is another layer of logging level, which can be set by propeller, and can override the SDK configuration if
 # necessary.  (See the sdk.py version of this as well.)
 LOGGING_LEVEL = _common_config.FlyteIntegerConfigurationEntry("internal", "logging_level")
->>>>>>> 83c10cca
 
 _IMAGE_VERSION_REGEX = ".*:(.+)"
 
@@ -107,11 +59,4 @@
     if m is not None:
         return m.group(1)
 
-<<<<<<< HEAD
-    raise Exception(
-        "Could not parse image version from configuration. Did you set it in the"
-        "Dockerfile?"
-    )
-=======
-    raise Exception("Could not parse image version from configuration. Did you set it in the" "Dockerfile?")
->>>>>>> 83c10cca
+    raise Exception("Could not parse image version from configuration. Did you set it in the" "Dockerfile?")