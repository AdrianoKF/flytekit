import collections
import datetime
from abc import abstractmethod
from dataclasses import dataclass
from typing import Any, Dict, Generic, List, Optional, Tuple, Type, TypeVar, Union

from flytekit.common.exceptions import user as _user_exceptions
from flytekit.common.tasks.sdk_runnable import ExecutionParameters
from flytekit.core.context_manager import (
    BranchEvalMode,
    ExecutionState,
    FlyteContext,
    FlyteEntities,
    SerializationSettings,
)
from flytekit.core.interface import Interface, transform_interface_to_typed_interface
from flytekit.core.promise import (
    Promise,
    VoidPromise,
    create_and_link_node,
    create_task_output,
    translate_inputs_to_literals,
)
from flytekit.core.type_engine import TypeEngine
from flytekit.loggers import logger
from flytekit.models import dynamic_job as _dynamic_job
from flytekit.models import interface as _interface_models
from flytekit.models import literals as _literal_models
from flytekit.models import task as _task_model
from flytekit.models.interface import Variable


def kwtypes(**kwargs) -> Dict[str, Type]:
    """
    Converts the keyword arguments to typed dictionary
    """
    d = collections.OrderedDict()
    for k, v in kwargs.items():
        d[k] = v
    return d


@dataclass
class TaskMetadata(object):
    """
    Create Metadata to be associated with this Task

    Args:
      cache: Boolean that indicates if caching should be enabled
      cache_version: Version string to be used for the cached value
      interruptable: Boolean that indicates that this task can be interrupted and/or scheduled on nodes
                     with lower QoS guarantees. This will directly reduce the `$`/`execution cost` associated,
                     at the cost of performance penalties due to potential interruptions
      deprecated: A string that can be used to provide a warning message for deprecated task. Absence / empty str
                  indicates that the task is active and not deprecated
      retries: for retries=n; n > 0, on failures of this task, the task will be retried at-least n number of times.
      timeout: the max amount of time for which one execution of this task should be executed for. If the execution
               will be terminated if the runtime exceeds the given timeout (approximately)
     """

    cache: bool = False
    cache_version: str = ""
    interruptable: bool = False
    deprecated: str = ""
    retries: int = 0
    timeout: Optional[Union[datetime.timedelta, int]] = None

    def __post_init__(self):
        if self.timeout:
            if isinstance(self.timeout, int):
                self.timeout = datetime.timedelta(seconds=self.timeout)
            elif not isinstance(self.timeout, datetime.timedelta):
                raise ValueError("timeout should be duration represented as either a datetime.timedelta or int seconds")
        if self.cache and not self.cache_version:
            raise ValueError("Caching is enabled ``cache=True`` but ``cache_version`` is not set.")

    @property
    def retry_strategy(self) -> _literal_models.RetryStrategy:
        return _literal_models.RetryStrategy(self.retries)

    def to_taskmetadata_model(self) -> _task_model.TaskMetadata:
        """
        Converts to _task_model.TaskMetadata
        """
        return _task_model.TaskMetadata(
            discoverable=self.cache,
            # TODO Fix the version circular dependency before beta
            runtime=_task_model.RuntimeMetadata(_task_model.RuntimeMetadata.RuntimeType.FLYTE_SDK, "0.16.0", "python"),
            timeout=self.timeout,
            retries=self.retry_strategy,
            interruptible=self.interruptable,
            discovery_version=self.cache_version,
            deprecated_error_message=self.deprecated,
        )


class IgnoreOutputs(Exception):
    """
    This exception should be used to indicate that the outputs generated by this can be safely ignored.
    This is useful in case of distributed training or peer-to-peer parallel algorithms.

    For example look at Sagemaker training.
    """

    pass


class Task(object):
    """
    The base of all Tasks in flytekit. This task is closest to the FlyteIDL TaskTemplate and captures information in
    FlyteIDL specification and does not have python native interfaces associated. For any real extension please
    refer to the derived classes.
    """

    def __init__(
        self,
        task_type: str,
        name: str,
        interface: Optional[_interface_models.TypedInterface] = None,
        metadata: Optional[TaskMetadata] = None,
        task_type_version=0,
        **kwargs,
    ):
        self._task_type = task_type
        self._name = name
        self._interface = interface
        self._metadata = metadata if metadata else TaskMetadata()
        self._task_type_version = task_type_version

        FlyteEntities.entities.append(self)

    @property
    def interface(self) -> Optional[_interface_models.TypedInterface]:
        return self._interface

    @property
    def metadata(self) -> TaskMetadata:
        return self._metadata

    @property
    def name(self) -> str:
        return self._name

    @property
    def task_type(self) -> str:
        return self._task_type

    @property
    def python_interface(self) -> Optional[Interface]:
        return None

    @property
    def task_type_version(self) -> int:
        return self._task_type_version

    def get_type_for_input_var(self, k: str, v: Any) -> type:
        """
        Returns the python native type for the given input variable
        # TODO we could use literal type to determine this
        """
        return type(v)

    def get_type_for_output_var(self, k: str, v: Any) -> type:
        """
        Returns the python native type for the given output variable
        # TODO we could use literal type to determine this
        """
        return type(v)

    def get_input_types(self) -> Dict[str, type]:
        """
        Returns python native types for inputs. In case this is not a python native task (base class) and hence
        returns a None. we could deduce the type from literal types, but that is not a required excercise
        # TODO we could use literal type to determine this
        """
        return None

    def _local_execute(self, ctx: FlyteContext, **kwargs) -> Union[Tuple[Promise], Promise, VoidPromise]:
        """
        This code is used only in the case when we want to dispatch_execute with outputs from a previous node
        For regular execution, dispatch_execute is invoked directly.
        """
        # Unwrap the kwargs values. After this, we essentially have a LiteralMap
        # The reason why we need to do this is because the inputs during local execute can be of 2 types
        #  - Promises or native constants
        #  Promises as essentially inputs from previous task executions
        #  native constants are just bound to this specific task (default values for a task input)
        #  Also alongwith promises and constants, there could be dictionary or list of promises or constants
        kwargs = translate_inputs_to_literals(
            ctx,
            incoming_values=kwargs,
            flyte_interface_types=self.interface.inputs,
            native_types=self.get_input_types(),
        )
        input_literal_map = _literal_models.LiteralMap(literals=kwargs)

        outputs_literal_map = self.dispatch_execute(ctx, input_literal_map)
        outputs_literals = outputs_literal_map.literals

        # TODO maybe this is the part that should be done for local execution, we pass the outputs to some special
        #    location, otherwise we dont really need to right? The higher level execute could just handle literalMap
        # After running, we again have to wrap the outputs, if any, back into Promise objects
        output_names = list(self.interface.outputs.keys())
        if len(output_names) != len(outputs_literals):
            # Length check, clean up exception
            raise AssertionError(f"Length difference {len(output_names)} {len(outputs_literals)}")

        # Tasks that don't return anything still return a VoidPromise
        if len(output_names) == 0:
            return VoidPromise(self.name)

        vals = [Promise(var, outputs_literals[var]) for var in output_names]
        return create_task_output(vals, self.python_interface)

    def __call__(self, *args, **kwargs):
        # When a Task is () aka __called__, there are three things we may do:
        #  a. Task Execution Mode - just run the Python function as Python normally would. Flyte steps completely
        #     out of the way.
        #  b. Compilation Mode - this happens when the function is called as part of a workflow (potentially
        #     dynamic task?). Instead of running the user function, produce promise objects and create a node.
        #  c. Workflow Execution Mode - when a workflow is being run locally. Even though workflows are functions
        #     and everything should be able to be passed through naturally, we'll want to wrap output values of the
        #     function into objects, so that potential .with_cpu or other ancillary functions can be attached to do
        #     nothing. Subsequent tasks will have to know how to unwrap these. If by chance a non-Flyte task uses a
        #     task output as an input, things probably will fail pretty obviously.
        if len(args) > 0:
            raise _user_exceptions.FlyteAssertion(
                f"When calling tasks, only keyword args are supported. "
                f"Aborting execution as detected {len(args)} positional args {args}"
            )

        ctx = FlyteContext.current_context()
        if ctx.compilation_state is not None and ctx.compilation_state.mode == 1:
            return self.compile(ctx, *args, **kwargs)
        elif (
            ctx.execution_state is not None and ctx.execution_state.mode == ExecutionState.Mode.LOCAL_WORKFLOW_EXECUTION
        ):
            if ctx.execution_state.branch_eval_mode == BranchEvalMode.BRANCH_SKIPPED:
                if self.python_interface and self.python_interface.output_tuple_name:
                    variables = [k for k in self.python_interface.outputs.keys()]
                    output_tuple = collections.namedtuple(self.python_interface.output_tuple_name, variables)
                    nones = [None for _ in self.python_interface.outputs.keys()]
                    return output_tuple(*nones)
                else:
                    # Should we return multiple None's here?
                    return None
            return self._local_execute(ctx, **kwargs)
        else:
            logger.warning("task run without context - executing raw function")
            new_user_params = self.pre_execute(ctx.user_space_params)
            with ctx.new_execution_context(
                mode=ExecutionState.Mode.LOCAL_TASK_EXECUTION, execution_params=new_user_params
            ):
                return self.execute(**kwargs)

    def compile(self, ctx: FlyteContext, *args, **kwargs):
        raise Exception("not implemented")

    def get_container(self, settings: SerializationSettings) -> _task_model.Container:
        return None

    def get_custom(self, settings: SerializationSettings) -> Dict[str, Any]:
        return None

    @abstractmethod
    def dispatch_execute(
        self, ctx: FlyteContext, input_literal_map: _literal_models.LiteralMap,
    ) -> _literal_models.LiteralMap:
        """
        This method translates Flyte's Type system based input values and invokes the actual call to the executor
        This method is also invoked during runtime.
        """
        pass

    @abstractmethod
    def pre_execute(self, user_params: ExecutionParameters) -> ExecutionParameters:
        """
        This is the method that will be invoked directly before executing the task method and before all the inputs
        are converted. One particular case where this is useful is if the context is to be modified for the user process
        to get some user space parameters. This also ensures that things like SparkSession are already correctly
        setup before the type transformers are called

        This should return either the same context of the mutated context
        """
        pass

    @abstractmethod
    def execute(self, **kwargs) -> Any:
        pass


T = TypeVar("T")


class PythonTask(Task, Generic[T]):
    """
    Base Class for all Tasks with a Python native ``Interface``. This should be directly used for task types, that do
    not have a python function to be executed. Otherwise refer to :py:class:`flytekit.PythonFunctionTask`.
    """

    def __init__(
        self,
        task_type: str,
        name: str,
        task_config: T,
        interface: Optional[Interface] = None,
<<<<<<< HEAD
        environment: Optional[Dict[str, str]] = None,
        secret_keys: Optional[List[str]] = None,
=======
        environment=None,
        task_type_version=0,
>>>>>>> fa7901d4
        **kwargs,
    ):
        """
        Args:
            task_type: a string that defines a unique task-type for every new extension. If a backend plugin is required
                       then this has to be done in-concert with the backend plugin identifier
            name: A unique name for the task instantiation. This is unique for every instance of task.
            task_config: Configuration for the task. This is used to configure the specific plugin that handles this task
            interface: A python native typed interface ``(inputs) -> outputs`` that declares the signature of the task
            environment: Any environment variables that should be supplied during the execution of the task. Supplied as
                         a dictionary of key/value pairs
            secret_keys: Keys that can identify the secrets supplied at runtime. Ideally the secret keys should also be
                         semi-descriptive. The key values will be available from runtime, if the backend is configured
                         to provide secrets and if secrets are available in the configured secrets store.
                         Possible options for secret stores are
                          - `Vault <https://www.vaultproject.io/>`,
                          - `Confidant <https://lyft.github.io/confidant/>`,
                          - `Kube secrets <https://kubernetes.io/docs/concepts/configuration/secret/>`
                          - `AWS Parameter store <https://docs.aws.amazon.com/systems-manager/latest/userguide/systems-manager-parameter-store.html>`_
                          etc
        """
        super().__init__(
            task_type=task_type,
            name=name,
            interface=transform_interface_to_typed_interface(interface),
            task_type_version=task_type_version,
            **kwargs,
        )
        self._python_interface = interface if interface else Interface()
        self._environment = environment if environment else {}
        self._task_config = task_config
        self._secret_keys = secret_keys

    # TODO lets call this interface and the other as flyte_interface?
    @property
    def python_interface(self) -> Interface:
        return self._python_interface

    @property
    def task_config(self) -> T:
        return self._task_config

    def get_type_for_input_var(self, k: str, v: Any) -> Optional[Type[Any]]:
        return self._python_interface.inputs[k]

    def get_type_for_output_var(self, k: str, v: Any) -> Optional[Type[Any]]:
        return self._python_interface.outputs[k]

    def get_input_types(self) -> Optional[Dict[str, type]]:
        return self._python_interface.inputs

    def compile(self, ctx: FlyteContext, *args, **kwargs):
        return create_and_link_node(
            ctx,
            entity=self,
            interface=self.python_interface,
            timeout=self.metadata.timeout,
            retry_strategy=self.metadata.retry_strategy,
            **kwargs,
        )

    @property
    def _outputs_interface(self) -> Dict[Any, Variable]:
        return self.interface.outputs

    def dispatch_execute(
        self, ctx: FlyteContext, input_literal_map: _literal_models.LiteralMap
    ) -> Union[_literal_models.LiteralMap, _dynamic_job.DynamicJobSpec]:
        """
        This method translates Flyte's Type system based input values and invokes the actual call to the executor
        This method is also invoked during runtime.

        * ``VoidPromise`` is returned in the case when the task itself declares no outputs.
        * ``Literal Map`` is returned when the task returns either one more outputs in the declaration. Individual outputs
          may be none
        * ``DynamicJobSpec`` is returned when a dynamic workflow is executed
        """

        # Invoked before the task is executed
        new_user_params = self.pre_execute(ctx.user_space_params)

        # Create another execution context with the new user params, but let's keep the same working dir
        with ctx.new_execution_context(
            mode=ctx.execution_state.mode,
            execution_params=new_user_params,
            working_dir=ctx.execution_state.working_dir,
        ) as exec_ctx:
            # TODO We could support default values here too - but not part of the plan right now
            # Translate the input literals to Python native
            native_inputs = TypeEngine.literal_map_to_kwargs(exec_ctx, input_literal_map, self.python_interface.inputs)

            # TODO: Logger should auto inject the current context information to indicate if the task is running within
            #   a workflow or a subworkflow etc
            logger.info(f"Invoking {self.name} with inputs: {native_inputs}")
            native_outputs = None
            try:
                native_outputs = self.execute(**native_inputs)
            except Exception as e:
                logger.exception(f"Exception when executing {e}")
                raise e

            logger.info(f"Task executed successfully in user level, outputs: {native_outputs}")
            # Lets run the post_execute method. This may result in a IgnoreOutputs Exception, which is
            # bubbled up to be handled at the callee layer.
            native_outputs = self.post_execute(new_user_params, native_outputs)

            # Short circuit the translation to literal map because what's returned may be a dj spec (or an
            # already-constructed LiteralMap if the dynamic task was a no-op), not python native values
            if isinstance(native_outputs, _literal_models.LiteralMap) or isinstance(
                native_outputs, _dynamic_job.DynamicJobSpec
            ):
                return native_outputs

            expected_output_names = list(self._outputs_interface.keys())
            if len(expected_output_names) == 1:
                # Here we have to handle the fact that the task could've been declared with a typing.NamedTuple of
                # length one. That convention is used for naming outputs - and single-length-NamedTuples are
                # particularly troublesome but elegant handling of them is not a high priority
                # Again, we're using the output_tuple_name as a proxy.
                if self.python_interface.output_tuple_name and isinstance(native_outputs, tuple):
                    native_outputs_as_map = {expected_output_names[0]: native_outputs[0]}
                else:
                    native_outputs_as_map = {expected_output_names[0]: native_outputs}
            elif len(expected_output_names) == 0:
                native_outputs_as_map = {}
            else:
                native_outputs_as_map = {
                    expected_output_names[i]: native_outputs[i] for i, _ in enumerate(native_outputs)
                }

            # We manually construct a LiteralMap here because task inputs and outputs actually violate the assumption
            # built into the IDL that all the values of a literal map are of the same type.
            literals = {}
            for k, v in native_outputs_as_map.items():
                literal_type = self._outputs_interface[k].type
                py_type = self.get_type_for_output_var(k, v)

                if isinstance(v, tuple):
                    raise AssertionError(f"Output({k}) in task{self.name} received a tuple {v}, instead of {py_type}")
                try:
                    literals[k] = TypeEngine.to_literal(exec_ctx, v, py_type, literal_type)
                except Exception as e:
                    raise AssertionError(f"failed to convert return value for var {k}") from e

            outputs_literal_map = _literal_models.LiteralMap(literals=literals)
            # After the execute has been successfully completed
            return outputs_literal_map

    def pre_execute(self, user_params: ExecutionParameters) -> ExecutionParameters:
        """
        This is the method that will be invoked directly before executing the task method and before all the inputs
        are converted. One particular case where this is useful is if the context is to be modified for the user process
        to get some user space parameters. This also ensures that things like SparkSession are already correctly
        setup before the type transformers are called

        This should return either the same context of the mutated context
        """
        return user_params

    @abstractmethod
    def execute(self, **kwargs) -> Any:
        pass

    def post_execute(self, user_params: ExecutionParameters, rval: Any) -> Any:
        """
        Post execute is called after the execution has completed, with the user_params and can be used to clean-up,
        or alter the outputs to match the intended tasks outputs. If not overriden, then this function is a No-op

        Args:
            rval is returned value from call to execute
            user_params: are the modified user params as created during the pre_execute step
        """
        return rval

    @property
    def environment(self) -> Dict[str, str]:
        return self._environment<|MERGE_RESOLUTION|>--- conflicted
+++ resolved
@@ -304,13 +304,9 @@
         name: str,
         task_config: T,
         interface: Optional[Interface] = None,
-<<<<<<< HEAD
         environment: Optional[Dict[str, str]] = None,
         secret_keys: Optional[List[str]] = None,
-=======
-        environment=None,
         task_type_version=0,
->>>>>>> fa7901d4
         **kwargs,
     ):
         """
