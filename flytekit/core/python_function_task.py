--- conflicted
+++ resolved
@@ -13,19 +13,7 @@
 from flytekit.models import dynamic_job as _dynamic_job
 from flytekit.models import literals as _literal_models
 
-<<<<<<< HEAD
-# Matches {{.image.<name>.<attr>}}. A name can be either 'default' indicating the default image passed during
-# serialization or it can be a custom name for an image that must be defined in the config section Images. An attribute
-# can be either 'fqn', 'version' or non-existent.
-# fqn will access the fully qualified name of the image (e.g. registry/imagename:version -> registry/imagename)
-# version will access the version part of the image (e.g. registry/imagename:version -> version)
-# With empty attribute, it'll access the full image path (e.g. registry/imagename:version -> registry/imagename:version)
-from flytekit.models.security import Secret, SecurityContext
-
-_IMAGE_REPLACE_REGEX = re.compile(r"({{\s*\.image[s]?(?:\.([a-zA-Z]+))(?:\.([a-zA-Z]+))?\s*}})", re.IGNORECASE)
-=======
 T = TypeVar("T")
->>>>>>> dfb89c61
 
 
 class PythonInstanceTask(PythonAutoContainerTask[T], ABC):
@@ -47,81 +35,12 @@
         self,
         name: str,
         task_config: T,
-<<<<<<< HEAD
-        task_type="python-task",
-        container_image: Optional[str] = None,
-        requests: Optional[Resources] = None,
-        limits: Optional[Resources] = None,
-        environment: Optional[Dict[str, str]] = None,
-        secret_requests: Optional[List[Secret]] = None,
-        **kwargs,
-    ):
-        """
-        :param task_config: Configuration object for Task. Should be a unique type for that specific Task
-        :param task_function: Python function that has type annotations and works for the task
-        :param metadata: Task execution metadata e.g. retries, timeout etc
-        :param ignore_input_vars:
-        :param task_type: String task type to be associated with this Task
-        :param container_image: String FQN for the image.
-        :param Resources requests: custom resource request settings.
-        :param Resources limits: custom resource limit settings.
-        :param List[Secret] secret_requests: Secrets that are requested by this container execution. These secrets will
-                                             be mounted based on the configuration in the Secret and available through
-                                             the SecretManager using the name of the secret as the key
-                                             security_ctx: Keys that can identify the secrets supplied at runtime.
-                                             Ideally the secret keys should also be semi-descriptive.
-                                             The key values will be available from runtime, if the backend is configured
-                         to provide secrets and if secrets are available in the configured secrets store.
-                         Possible options for secret stores are
-                          - `Vault <https://www.vaultproject.io/>`,
-                          - `Confidant <https://lyft.github.io/confidant/>`,
-                          - `Kube secrets <https://kubernetes.io/docs/concepts/configuration/secret/>`
-                          - `AWS Parameter store <https://docs.aws.amazon.com/systems-manager/latest/userguide/systems-manager-parameter-store.html>`_
-                          etc
-        """
-        sec_ctx = None
-        if secret_requests:
-            for s in secret_requests:
-                if not isinstance(s, Secret):
-                    raise AssertionError(f"Secret {s} should be of type flytekit.Secret, received {type(s)}")
-            sec_ctx = SecurityContext(secrets=secret_requests)
-        super().__init__(
-            task_type=task_type,
-            name=name,
-            task_config=task_config,
-            environment=environment,
-            security_ctx=sec_ctx,
-            **kwargs,
-        )
-        self._container_image = container_image
-        # TODO(katrogan): Implement resource overrides
-        self._resources = ResourceSpec(
-            requests=requests if requests else Resources(), limits=limits if limits else Resources()
-        )
-
-    @property
-    def container_image(self) -> Optional[str]:
-        return self._container_image
-
-    @property
-    def resources(self) -> ResourceSpec:
-        return self._resources
-
-    @property
-    def secret_requests(self) -> Optional[List[Secret]]:
-        if self.security_context:
-            return self.security_context.secrets
-        return None
-
-    @abstractmethod
-=======
         task_type: str = "python-task",
         task_resolver: Optional[TaskResolverMixin] = None,
         **kwargs,
     ):
         super().__init__(name=name, task_config=task_config, task_type=task_type, task_resolver=task_resolver, **kwargs)
 
->>>>>>> dfb89c61
     def get_command(self, settings: SerializationSettings) -> List[str]:
         container_args = [
             "pyflyte-execute",
@@ -280,10 +199,6 @@
 
     @staticmethod
     def aggregate(tasks, workflows, node) -> None:
-        """
-        Collects all tasks and workflows from the given Node recursively. This is because a node may have a workflow,
-        and other nodes, which have tasks.
-        """
         if node.task_node is not None:
             tasks.add(node.task_node.sdk_task)
         if node.workflow_node is not None:
