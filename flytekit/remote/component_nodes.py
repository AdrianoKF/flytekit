import logging as _logging
from typing import Dict

import flytekit
from flytekit.common.exceptions import system as _system_exceptions
from flytekit.models import launch_plan as _launch_plan_model
from flytekit.models import task as _task_model
from flytekit.models.core import workflow as _workflow_model
from flytekit.remote import identifier as _identifier


class FlyteTaskNode(_workflow_model.TaskNode):
    """A class encapsulating a task that a Flyte node needs to execute."""

    def __init__(self, flyte_task: "flytekit.remote.tasks.task.FlyteTask"):
        self._flyte_task = flyte_task
        super(FlyteTaskNode, self).__init__(None)

    @property
    def reference_id(self) -> _identifier.Identifier:
        """A globally unique identifier for the task."""
        return self._flyte_task.id

    @property
    def flyte_task(self) -> "flytekit.remote.tasks.task.FlyteTask":
        return self._flyte_task

    @classmethod
    def promote_from_model(
        cls,
        base_model: _workflow_model.TaskNode,
        tasks: Dict[_identifier.Identifier, _task_model.TaskTemplate],
    ) -> "FlyteTaskNode":
        """
        Takes the idl wrapper for a TaskNode and returns the hydrated Flytekit object for it by fetching it with the
        FlyteTask control plane.

        :param base_model:
        :param tasks:
        """
        from flytekit.remote.tasks import task as _task

        if base_model.reference_id in tasks:
            task = tasks[base_model.reference_id]
            _logging.info(f"Found existing task template for {task.id}, will not retrieve from Admin")
            flyte_task = _task.FlyteTask.promote_from_model(task)
            return cls(flyte_task)

        raise _system_exceptions.FlyteSystemException(f"Task template {base_model.reference_id} not found.")


class FlyteWorkflowNode(_workflow_model.WorkflowNode):
    """A class encapsulating a workflow that a Flyte node needs to execute."""

    def __init__(
        self,
        flyte_workflow: "flytekit.remote.workflow.FlyteWorkflow" = None,
        flyte_launch_plan: "flytekit.remote.launch_plan.FlyteLaunchPlan" = None,
    ):
        if flyte_workflow and flyte_launch_plan:
            raise _system_exceptions.FlyteSystemException(
                "FlyteWorkflowNode cannot be called with both a workflow and a launchplan specified, please pick "
                f"one. workflow: {flyte_workflow} launchPlan: {flyte_launch_plan}",
            )

        self._flyte_workflow = flyte_workflow
        self._flyte_launch_plan = flyte_launch_plan
        super(FlyteWorkflowNode, self).__init__(
            launchplan_ref=self._flyte_launch_plan.id if self._flyte_launch_plan else None,
            sub_workflow_ref=self._flyte_workflow.id if self._flyte_workflow else None,
        )

    def __repr__(self) -> str:
        if self.flyte_workflow is not None:
            return f"FlyteWorkflowNode with workflow: {self.flyte_workflow}"
        return f"FlyteWorkflowNode with launch plan: {self.flyte_launch_plan}"

    @property
    def launchplan_ref(self) -> _identifier.Identifier:
        """A globally unique identifier for the launch plan, which should map to Admin."""
        return self._flyte_launch_plan.id if self._flyte_launch_plan else None

    @property
    def sub_workflow_ref(self):
        return self._flyte_workflow.id if self._flyte_workflow else None

    @property
    def flyte_launch_plan(self) -> "flytekit.remote.launch_plan.FlyteLaunchPlan":
        return self._flyte_launch_plan

    @property
    def flyte_workflow(self) -> "flytekit.remote.workflow.FlyteWorkflow":
        return self._flyte_workflow

    @classmethod
    def promote_from_model(
        cls,
        base_model: _workflow_model.WorkflowNode,
        sub_workflows: Dict[_identifier.Identifier, _workflow_model.WorkflowTemplate],
        node_launch_plans: Dict[_identifier.Identifier, _launch_plan_model.LaunchPlanSpec],
        tasks: Dict[_identifier.Identifier, _task_model.TaskTemplate],
    ) -> "FlyteWorkflowNode":
        from flytekit.remote import launch_plan as _launch_plan
        from flytekit.remote import workflow as _workflow

        if base_model.launchplan_ref is not None:
            return cls(
                flyte_launch_plan=_launch_plan.FlyteLaunchPlan.promote_from_model(
                    base_model.launchplan_ref, node_launch_plans[base_model.launchplan_ref]
                )
            )
        elif base_model.sub_workflow_ref is not None:
            # the workflow templates for sub-workflows should have been included in the original response
            if base_model.reference in sub_workflows:
                return cls(
                    flyte_workflow=_workflow.FlyteWorkflow.promote_from_model(
                        sub_workflows[base_model.reference],
                        sub_workflows=sub_workflows,
                        node_launch_plans=node_launch_plans,
                        tasks=tasks,
                    )
                )
<<<<<<< HEAD
=======
            raise _system_exceptions.FlyteSystemException(f"Subworkflow {base_model.reference} not found.")
>>>>>>> 5a04ec80

        raise _system_exceptions.FlyteSystemException(
            f"Unable to promote WorkflowNode, model {base_model}, with subworkflows {sub_workflows} and tasks {tasks}"
        )<|MERGE_RESOLUTION|>--- conflicted
+++ resolved
@@ -120,11 +120,8 @@
                         tasks=tasks,
                     )
                 )
-<<<<<<< HEAD
-=======
             raise _system_exceptions.FlyteSystemException(f"Subworkflow {base_model.reference} not found.")
->>>>>>> 5a04ec80
 
         raise _system_exceptions.FlyteSystemException(
-            f"Unable to promote WorkflowNode, model {base_model}, with subworkflows {sub_workflows} and tasks {tasks}"
+            "Bad workflow node model, neither subworkflow nor launchplan specified."
         )