from __future__ import absolute_import

import json as _json

import six as _six

from flytekit.common.exceptions import user as _user_exceptions
from flytekit.common.types import base_sdk_types as _base_sdk_types
from flytekit.models import literals as _literals
from flytekit.models import types as _idl_types


class CollectionType(_base_sdk_types.FlyteSdkType):
    pass


class TypedCollectionType(CollectionType):
    @property
    def sub_type(cls):
        """
        :rtype: flytekit.common.types.base_sdk_types.FlyteSdkType
        """
        return cls._sub_type

    def __eq__(cls, other):
        return hasattr(other, "sub_type") and cls.sub_type == other.sub_type

    def __hash__(cls):
        # Python 3 checks complain if hash isn't implemented at the same time as equals
        return super(TypedCollectionType, cls).__hash__()


def List(sdk_type):
    """
    :param flytekit.common.types.base_sdk_types.FlyteSdkType sdk_type:
    :rtype: flytekit.common.types.base_sdk_types.FlyteSdkType
    """

    class TList(TypedListImpl):
        _sub_type = sdk_type

    # TODO: Figure out generics and type-hinting
    return TList


class ListImpl(_six.with_metaclass(CollectionType, _base_sdk_types.FlyteSdkValue)):
    def __len__(self):
        return len(self.collection.literals)


class TypedListImpl(_six.with_metaclass(TypedCollectionType, ListImpl)):
    @classmethod
    def from_string(cls, string_value):
        """
        Load the list from a JSON formatted string.
        :param Text string_value:
        :rtype: ListImpl<T>
        """
        try:
            items = _json.loads(string_value)
        except ValueError:
            raise _user_exceptions.FlyteTypeException(
<<<<<<< HEAD
                _six.text_type,
                cls,
                additional_msg="String not parseable to json {}".format(string_value),
=======
                _six.text_type, cls, additional_msg="String not parseable to json {}".format(string_value),
>>>>>>> 83c10cca
            )

        if type(items) != list:
            raise _user_exceptions.FlyteTypeException(
<<<<<<< HEAD
                _six.text_type,
                cls,
                additional_msg="String is not a list {}".format(string_value),
=======
                _six.text_type, cls, additional_msg="String is not a list {}".format(string_value),
>>>>>>> 83c10cca
            )

        # Instead of recursively calling from_string(), we're changing to from_python_std() instead because json
        # loading naturally interprets all layers, not just the outer layer.
        return cls([cls.sub_type.from_python_std(i) for i in items])

    @classmethod
    def is_castable_from(cls, other):
        """
        :param flytekit.common.types.base_literal_types.FlyteSdkType other:
        :rtype: bool
        """
        if not isinstance(type(other), TypedListImpl):
            return False
        return cls.sub_type.is_castable_from(other.sub_type)

    @classmethod
    def from_python_std(cls, t_value):
        """
        :param T t_value: It is up to each individual object as to whether or not this value can be cast.
        :rtype: FlyteSdkValue
        :raises: flytekit.common.exceptions.user.FlyteTypeException
        """
        if t_value is None:
            return _base_sdk_types.Void()
        if not isinstance(t_value, list):
            raise _user_exceptions.FlyteTypeException(type(t_value), list, t_value)
        return cls([cls.sub_type.from_python_std(v) for v in t_value])

    @classmethod
    def to_flyte_literal_type(cls):
        """
        :rtype: flytekit.models.types.LiteralType
        """
        return _idl_types.LiteralType(
            collection_type=cls.sub_type.to_flyte_literal_type()
        )

    @classmethod
    def promote_from_model(cls, literal_model):
        """
        Creates an object of this type from the model primitive defining it.
        :param flytekit.models.literals.Literal literal_model:
        :rtype: TypedListImpl
        """
        return cls(
            [
                cls.sub_type.from_flyte_idl(l.to_flyte_idl())
                for l in literal_model.collection.literals
            ]
        )

    @classmethod
    def short_class_string(cls):
        """
        :rtype: Text
        """
        return "List<{}>".format(cls.sub_type.short_class_string())

    def __init__(self, value):
        """
        :param list[flytekit.common.types.base_sdk_types.FlyteSdkValue] value: List value to wrap
        """
<<<<<<< HEAD
        super(TypedListImpl, self).__init__(
            collection=_literals.LiteralCollection(literals=value)
        )
=======
        super(TypedListImpl, self).__init__(collection=_literals.LiteralCollection(literals=value))
>>>>>>> 83c10cca

    def to_python_std(self):
        """
        :rtype: list[T]
        """
        return [
            type(self).sub_type.from_flyte_idl(l.to_flyte_idl()).to_python_std()
            for l in self.collection.literals
        ]

    def short_string(self):
        """
        :rtype: Text
        """
        num_to_print = 5
        to_print = [v.short_string() for v in self.collection.literals[:num_to_print]]
        if len(self.collection.literals) > num_to_print:
            to_print.append("...")
        return "{}(len={}, [{}])".format(
<<<<<<< HEAD
            type(self).short_class_string(),
            len(self.collection.literals),
            ", ".join(to_print),
=======
            type(self).short_class_string(), len(self.collection.literals), ", ".join(to_print),
>>>>>>> 83c10cca
        )

    def verbose_string(self):
        """
        :rtype: Text
        """
        return "{}(\n\tlen={},\n\t[\n\t\t{}\n\t]\n)".format(
            type(self).short_class_string(),
            len(self.collection.literals),
<<<<<<< HEAD
            ",\n\t\t".join(
                "\n\t\t".join(v.verbose_string().splitlines())
                for v in self.collection.literals
            ),
=======
            ",\n\t\t".join("\n\t\t".join(v.verbose_string().splitlines()) for v in self.collection.literals),
>>>>>>> 83c10cca
        )<|MERGE_RESOLUTION|>--- conflicted
+++ resolved
@@ -60,24 +60,12 @@
             items = _json.loads(string_value)
         except ValueError:
             raise _user_exceptions.FlyteTypeException(
-<<<<<<< HEAD
-                _six.text_type,
-                cls,
-                additional_msg="String not parseable to json {}".format(string_value),
-=======
                 _six.text_type, cls, additional_msg="String not parseable to json {}".format(string_value),
->>>>>>> 83c10cca
             )
 
         if type(items) != list:
             raise _user_exceptions.FlyteTypeException(
-<<<<<<< HEAD
-                _six.text_type,
-                cls,
-                additional_msg="String is not a list {}".format(string_value),
-=======
                 _six.text_type, cls, additional_msg="String is not a list {}".format(string_value),
->>>>>>> 83c10cca
             )
 
         # Instead of recursively calling from_string(), we're changing to from_python_std() instead because json
@@ -112,9 +100,7 @@
         """
         :rtype: flytekit.models.types.LiteralType
         """
-        return _idl_types.LiteralType(
-            collection_type=cls.sub_type.to_flyte_literal_type()
-        )
+        return _idl_types.LiteralType(collection_type=cls.sub_type.to_flyte_literal_type())
 
     @classmethod
     def promote_from_model(cls, literal_model):
@@ -123,12 +109,7 @@
         :param flytekit.models.literals.Literal literal_model:
         :rtype: TypedListImpl
         """
-        return cls(
-            [
-                cls.sub_type.from_flyte_idl(l.to_flyte_idl())
-                for l in literal_model.collection.literals
-            ]
-        )
+        return cls([cls.sub_type.from_flyte_idl(l.to_flyte_idl()) for l in literal_model.collection.literals])
 
     @classmethod
     def short_class_string(cls):
@@ -141,22 +122,13 @@
         """
         :param list[flytekit.common.types.base_sdk_types.FlyteSdkValue] value: List value to wrap
         """
-<<<<<<< HEAD
-        super(TypedListImpl, self).__init__(
-            collection=_literals.LiteralCollection(literals=value)
-        )
-=======
         super(TypedListImpl, self).__init__(collection=_literals.LiteralCollection(literals=value))
->>>>>>> 83c10cca
 
     def to_python_std(self):
         """
         :rtype: list[T]
         """
-        return [
-            type(self).sub_type.from_flyte_idl(l.to_flyte_idl()).to_python_std()
-            for l in self.collection.literals
-        ]
+        return [type(self).sub_type.from_flyte_idl(l.to_flyte_idl()).to_python_std() for l in self.collection.literals]
 
     def short_string(self):
         """
@@ -167,13 +139,7 @@
         if len(self.collection.literals) > num_to_print:
             to_print.append("...")
         return "{}(len={}, [{}])".format(
-<<<<<<< HEAD
-            type(self).short_class_string(),
-            len(self.collection.literals),
-            ", ".join(to_print),
-=======
             type(self).short_class_string(), len(self.collection.literals), ", ".join(to_print),
->>>>>>> 83c10cca
         )
 
     def verbose_string(self):
@@ -183,12 +149,5 @@
         return "{}(\n\tlen={},\n\t[\n\t\t{}\n\t]\n)".format(
             type(self).short_class_string(),
             len(self.collection.literals),
-<<<<<<< HEAD
-            ",\n\t\t".join(
-                "\n\t\t".join(v.verbose_string().splitlines())
-                for v in self.collection.literals
-            ),
-=======
             ",\n\t\t".join("\n\t\t".join(v.verbose_string().splitlines()) for v in self.collection.literals),
->>>>>>> 83c10cca
         )