--- conflicted
+++ resolved
@@ -23,9 +23,7 @@
             for fqdn in config:
                 split = fqdn.split(".")
                 module_path, attr = ".".join(split[:-1]), split[-1]
-                module = _exception_scopes.user_entry_point(_importlib.import_module)(
-                    module_path
-                )
+                module = _exception_scopes.user_entry_point(_importlib.import_module)(module_path)
 
                 if not hasattr(module, attr):
                     raise _user_exceptions.FlyteValueException(
@@ -36,12 +34,7 @@
 
                 engine_impl = getattr(module, attr)()
                 cls._LOADED_ENGINES.append(engine_impl)
-<<<<<<< HEAD
-            from flytekit.type_engines.default.flyte import \
-                FlyteDefaultTypeEngine as _DefaultEngine
-=======
             from flytekit.type_engines.default.flyte import FlyteDefaultTypeEngine as _DefaultEngine
->>>>>>> 83c10cca
 
             cls._LOADED_ENGINES.append(_DefaultEngine())
 
@@ -63,9 +56,7 @@
         out = e.python_std_to_sdk_type(t)
         if out is not None:
             return out
-    raise _user_exceptions.FlyteValueException(
-        t, "Could not resolve to an SDK type for this value."
-    )
+    raise _user_exceptions.FlyteValueException(t, "Could not resolve to an SDK type for this value.")
 
 
 def get_sdk_type_from_literal_type(literal_type):
@@ -91,9 +82,7 @@
         out = e.infer_sdk_type_from_literal(literal)
         if out is not None:
             return out
-    raise _user_exceptions.FlyteValueException(
-        literal, "Could not resolve to a type implementation for this value."
-    )
+    raise _user_exceptions.FlyteValueException(literal, "Could not resolve to a type implementation for this value.")
 
 
 def get_sdk_value_from_literal(literal, sdk_type=None):
@@ -129,9 +118,7 @@
     """
     return {
         k: v.to_python_std()
-        for k, v in _six.iteritems(
-            unpack_literal_map_to_sdk_object(literal_map, type_map=type_map)
-        )
+        for k, v in _six.iteritems(unpack_literal_map_to_sdk_object(literal_map, type_map=type_map))
     }
 
 
@@ -142,10 +129,4 @@
     :rtype: flytekit.models.literals.LiteralMap
     :raises: flytekit.common.exceptions.user.FlyteTypeException
     """
-<<<<<<< HEAD
-    return _literal_models.LiteralMap(
-        literals={k: v.from_python_std(std_map[k]) for k, v in _six.iteritems(type_map)}
-    )
-=======
-    return _literal_models.LiteralMap(literals={k: v.from_python_std(std_map[k]) for k, v in _six.iteritems(type_map)})
->>>>>>> 83c10cca
+    return _literal_models.LiteralMap(literals={k: v.from_python_std(std_map[k]) for k, v in _six.iteritems(type_map)})