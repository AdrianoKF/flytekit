from __future__ import absolute_import

import importlib as _importlib

import six as _six

from flytekit.common.exceptions import scopes as _exception_scopes
from flytekit.common.exceptions import user as _user_exceptions
from flytekit.configuration import sdk as _sdk_config
from flytekit.models import literals as _literal_models


class _TypeEngineLoader(object):
    _LOADED_ENGINES = None
    _LAST_LOADED = None

    @classmethod
    def _load_engines(cls):
        config = _sdk_config.TYPE_ENGINES.get()
        if cls._LOADED_ENGINES is None or config != cls._LAST_LOADED:
            cls._LAST_LOADED = config
            cls._LOADED_ENGINES = []
            for fqdn in config:
                split = fqdn.split(".")
                module_path, attr = ".".join(split[:-1]), split[-1]
                module = _exception_scopes.user_entry_point(_importlib.import_module)(module_path)

                if not hasattr(module, attr):
                    raise _user_exceptions.FlyteValueException(
                        module,
                        "Failed to load the type engine because the attribute named '{}' could not be found"
                        "in the module '{}'.".format(attr, module_path),
                    )

                engine_impl = getattr(module, attr)()
                cls._LOADED_ENGINES.append(engine_impl)
            from flytekit.type_engines.default.flyte import FlyteDefaultTypeEngine as _DefaultEngine

            cls._LOADED_ENGINES.append(_DefaultEngine())

    @classmethod
    def iterate_engines_in_order(cls):
        """
        :rtype: Generator[flytekit.type_engines.common.TypeEngine]
        """
        cls._load_engines()
        return iter(cls._LOADED_ENGINES)


def python_std_to_sdk_type(t):
    """
    :param T t: User input.  Should be of the form: Types.Integer, [Types.Integer], {Types.String: Types.Integer}, etc.
    :rtype: flytekit.common.types.base_sdk_types.FlyteSdkType
    """
    for e in _TypeEngineLoader.iterate_engines_in_order():
        out = e.python_std_to_sdk_type(t)
        if out is not None:
            return out
    raise _user_exceptions.FlyteValueException(t, "Could not resolve to an SDK type for this value.")


def get_sdk_type_from_literal_type(literal_type):
    """
    :param flytekit.models.types.LiteralType literal_type:
    :rtype: flytekit.common.types.base_sdk_types.FlyteSdkType
    """
    for e in _TypeEngineLoader.iterate_engines_in_order():
        out = e.get_sdk_type_from_literal_type(literal_type)
        if out is not None:
            return out
    raise _user_exceptions.FlyteValueException(
        literal_type, "Could not resolve to a type implementation for this " "value."
    )


def infer_sdk_type_from_literal(literal):
    """
    :param flytekit.models.literals.Literal literal:
    :rtype: flytekit.common.types.base_sdk_types.FlyteSdkType
    """
    for e in _TypeEngineLoader.iterate_engines_in_order():
        out = e.infer_sdk_type_from_literal(literal)
        if out is not None:
            return out
    raise _user_exceptions.FlyteValueException(literal, "Could not resolve to a type implementation for this value.")


def get_sdk_value_from_literal(literal, sdk_type=None):
    """
    :param flytekit.models.literals.Literal literal:
    :param flytekit.models.types.LiteralType sdk_type:
    :rtype: flytekit.common.types.base_sdk_types.FlyteSdkValue
    """
    # The spec states everything must be nullable, so if we receive a null value, swap to the null type behavior.
    if sdk_type is None:
        sdk_type = infer_sdk_type_from_literal(literal)
    return sdk_type.from_flyte_idl(literal.to_flyte_idl())


def unpack_literal_map_to_sdk_object(literal_map, type_map=None):
    """
    :param lytekit.models.literals.LiteralMap literal_map:
    :param dict[Text, flytekit.common.types.base_sdk_types.FlyteSdkType] type_map: Type map directing unpacking.
    :rtype: dict[Text, T]
    """
    type_map = type_map or {}
    return {
        k: get_sdk_value_from_literal(v, sdk_type=type_map.get(k, None))
        for k, v in _six.iteritems(literal_map.literals)
    }


def unpack_literal_map_to_sdk_python_std(literal_map, type_map=None):
    """
    :param flytekit.models.literals.LiteralMap literal_map: Literal map containing values for unpacking.
    :param dict[Text, flytekit.common.types.base_sdk_types.FlyteSdkType] type_map: Type map directing unpacking.
    :rtype: dict[Text, T]
    """
    return {
        k: v.to_python_std()
        for k, v in _six.iteritems(unpack_literal_map_to_sdk_object(literal_map, type_map=type_map))
    }


def pack_python_std_map_to_literal_map(std_map, type_map):
    """
    :param dict[Text, T] std_map:
    :param dict[Text, flytekit.common.types.base_sdk_types.FlyteSdkType] type_map:
    :rtype: flytekit.models.literals.LiteralMap
    :raises: flytekit.common.exceptions.user.FlyteTypeException
    """
<<<<<<< HEAD
    return _literal_models.LiteralMap(
        literals={
            k: v.from_python_std(std_map[k]) for k, v in _six.iteritems(type_map)
        }
    )


def pack_python_string_map_to_literal_map(str_map, type_map):
    """
    :param dict[Text, Text] str_map:
    :param dict[Text, flytekit.common.types.base_sdk_types.FlyteSdkType] type_map:
    :rtype: flytekit.models.literals.LiteralMap
    :raises: flytekit.common.exceptions.user.FlyteTypeException
    """
    return _literal_models.LiteralMap(
        literals={
            k: v.from_string(str_map[k]) for k, v in _six.iteritems(type_map)
        }
    )
=======
    return _literal_models.LiteralMap(literals={k: v.from_python_std(std_map[k]) for k, v in _six.iteritems(type_map)})
>>>>>>> 55a12800
<|MERGE_RESOLUTION|>--- conflicted
+++ resolved
@@ -129,12 +129,7 @@
     :rtype: flytekit.models.literals.LiteralMap
     :raises: flytekit.common.exceptions.user.FlyteTypeException
     """
-<<<<<<< HEAD
-    return _literal_models.LiteralMap(
-        literals={
-            k: v.from_python_std(std_map[k]) for k, v in _six.iteritems(type_map)
-        }
-    )
+    return _literal_models.LiteralMap(literals={k: v.from_python_std(std_map[k]) for k, v in _six.iteritems(type_map)})
 
 
 def pack_python_string_map_to_literal_map(str_map, type_map):
@@ -144,11 +139,4 @@
     :rtype: flytekit.models.literals.LiteralMap
     :raises: flytekit.common.exceptions.user.FlyteTypeException
     """
-    return _literal_models.LiteralMap(
-        literals={
-            k: v.from_string(str_map[k]) for k, v in _six.iteritems(type_map)
-        }
-    )
-=======
-    return _literal_models.LiteralMap(literals={k: v.from_python_std(std_map[k]) for k, v in _six.iteritems(type_map)})
->>>>>>> 55a12800
+    return _literal_models.LiteralMap(literals={k: v.from_string(str_map[k]) for k, v in _six.iteritems(type_map)})