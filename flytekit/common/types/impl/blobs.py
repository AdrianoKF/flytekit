--- conflicted
+++ resolved
@@ -24,25 +24,13 @@
         :param Text format: Format
         """
         if "+" in mode or "a" in mode or ("w" in mode and "r" in mode):
-<<<<<<< HEAD
-            raise _user_exceptions.FlyteAssertion(
-                "A blob cannot be read and written at the same time"
-            )
-=======
             raise _user_exceptions.FlyteAssertion("A blob cannot be read and written at the same time")
->>>>>>> 83c10cca
         self._mode = mode
         self._local_path = None
         self._file = None
         super(Blob, self).__init__(
             _literal_models.BlobMetadata(
-<<<<<<< HEAD
-                type=_core_types.BlobType(
-                    format or "", _core_types.BlobType.BlobDimensionality.SINGLE
-                )
-=======
                 type=_core_types.BlobType(format or "", _core_types.BlobType.BlobDimensionality.SINGLE)
->>>>>>> 83c10cca
             ),
             remote_path,
         )
@@ -104,19 +92,11 @@
         :param Text format:
         :rtype: Blob
         """
-        return cls.create_at_known_location(
-            _data_proxy.Data.get_remote_path(), mode=mode, format=format
-        )
-
-    @classmethod
-    @_exception_scopes.system_entry_point
-<<<<<<< HEAD
-    def fetch(
-        cls, remote_path, local_path=None, overwrite=False, mode="rb", format=None
-    ):
-=======
+        return cls.create_at_known_location(_data_proxy.Data.get_remote_path(), mode=mode, format=format)
+
+    @classmethod
+    @_exception_scopes.system_entry_point
     def fetch(cls, remote_path, local_path=None, overwrite=False, mode="rb", format=None):
->>>>>>> 83c10cca
         """
         :param Text remote_path: The location from which to fetch the object. Usually an s3 path.
         :param Text local_path: [Optional] A local path to which to download the object. If specified, the object
@@ -170,9 +150,7 @@
         :rtype: typing.BinaryIO
         """
         if self._file is not None:
-            raise _user_exceptions.FlyteAssertion(
-                "Only one reference can be open to a blob at a time."
-            )
+            raise _user_exceptions.FlyteAssertion("Only one reference can be open to a blob at a time.")
 
         if self.local_path is None:
             if "r" in self.mode:
@@ -200,13 +178,7 @@
                 "specify a path when calling this function.  Note: Cleanup is not automatic when a "
                 "path is specified."
             )
-<<<<<<< HEAD
-        self._local_path = _data_proxy.LocalWorkingDirectoryContext.get().get_named_tempfile(
-            _uuid.uuid4().hex
-        )
-=======
         self._local_path = _data_proxy.LocalWorkingDirectoryContext.get().get_named_tempfile(_uuid.uuid4().hex)
->>>>>>> 83c10cca
 
     @_exception_scopes.system_entry_point
     def download(self, local_path=None, overwrite=False):
@@ -229,23 +201,11 @@
         if overwrite or not _os.path.exists(self.local_path):
             # TODO: Introduce system logging
             # logging.info("Getting {} -> {}".format(self.remote_location, self.local_path))
-<<<<<<< HEAD
-            _data_proxy.Data.get_data(
-                self.remote_location, self.local_path, is_multipart=False
-            )
-        else:
-            raise _user_exceptions.FlyteAssertion(
-                "Cannot download blob to a location that already exists when overwrite is not set to True.  "
-                "Attempted download from {} -> {}".format(
-                    self.remote_location, self.local_path
-                )
-=======
             _data_proxy.Data.get_data(self.remote_location, self.local_path, is_multipart=False)
         else:
             raise _user_exceptions.FlyteAssertion(
                 "Cannot download blob to a location that already exists when overwrite is not set to True.  "
                 "Attempted download from {} -> {}".format(self.remote_location, self.local_path)
->>>>>>> 83c10cca
             )
 
     @_exception_scopes.system_entry_point
@@ -265,21 +225,10 @@
         else:
             # TODO: Introduce system logging
             # logging.info("Putting {} -> {}".format(self.local_path, self.remote_location))
-<<<<<<< HEAD
-            _data_proxy.Data.put_data(
-                self.local_path, self.remote_location, is_multipart=False
-            )
-
-
-class MultiPartBlob(
-    _six.with_metaclass(_sdk_bases.ExtendedSdkType, _literal_models.Blob)
-):
-=======
             _data_proxy.Data.put_data(self.local_path, self.remote_location, is_multipart=False)
 
 
 class MultiPartBlob(_six.with_metaclass(_sdk_bases.ExtendedSdkType, _literal_models.Blob)):
->>>>>>> 83c10cca
     def __init__(self, remote_path, mode="rb", format=None):
         """
         :param Text remote_path: Path to location where the Blob should be synced to.
@@ -289,13 +238,7 @@
         remote_path = remote_path.strip().rstrip("/") + "/"
         super(MultiPartBlob, self).__init__(
             _literal_models.BlobMetadata(
-<<<<<<< HEAD
-                type=_core_types.BlobType(
-                    format or "", _core_types.BlobType.BlobDimensionality.MULTIPART
-                )
-=======
                 type=_core_types.BlobType(format or "", _core_types.BlobType.BlobDimensionality.MULTIPART)
->>>>>>> 83c10cca
             ),
             remote_path,
         )
@@ -332,19 +275,11 @@
         :param Text format:
         :rtype: MultiPartBlob
         """
-        return cls.create_at_known_location(
-            _data_proxy.Data.get_remote_path(), mode=mode, format=format
-        )
-
-    @classmethod
-    @_exception_scopes.system_entry_point
-<<<<<<< HEAD
-    def fetch(
-        cls, remote_path, local_path=None, overwrite=False, mode="rb", format=None
-    ):
-=======
+        return cls.create_at_known_location(_data_proxy.Data.get_remote_path(), mode=mode, format=format)
+
+    @classmethod
+    @_exception_scopes.system_entry_point
     def fetch(cls, remote_path, local_path=None, overwrite=False, mode="rb", format=None):
->>>>>>> 83c10cca
         """
         :param Text remote_path: The location from which to fetch the object. Usually an s3 path.
         :param Text local_path: [Optional] A local path to which to download the object. If specified, the object
@@ -404,13 +339,7 @@
         :rtype: list[typing.BinaryIO]
         """
         if "r" not in self.mode:
-<<<<<<< HEAD
-            raise _user_exceptions.FlyteAssertion(
-                "Do not enter context to write to directory. Call create_piece"
-            )
-=======
             raise _user_exceptions.FlyteAssertion("Do not enter context to write to directory. Call create_piece")
->>>>>>> 83c10cca
 
         try:
             if not self._directory:
@@ -422,36 +351,19 @@
                         "path is specified."
                     )
                 self._directory = _utils.AutoDeletingTempDir(
-<<<<<<< HEAD
-                    _uuid.uuid4().hex,
-                    tmp_dir=_data_proxy.LocalWorkingDirectoryContext.get().name,
-=======
                     _uuid.uuid4().hex, tmp_dir=_data_proxy.LocalWorkingDirectoryContext.get().name,
->>>>>>> 83c10cca
                 )
                 self._is_managed = True
                 self._directory.__enter__()
                 # TODO: Introduce system logging
                 # logging.info("Copying recursively {} -> {}".format(self.remote_location, self.local_path))
-                _data_proxy.Data.get_data(
-                    self.remote_location, self.local_path, is_multipart=True
-                )
+                _data_proxy.Data.get_data(self.remote_location, self.local_path, is_multipart=True)
 
             # Read the files into blobs in case-insensitive lexicographically ascending orders
             self._blobs = []
             file_handles = []
-<<<<<<< HEAD
-            for local_path in sorted(
-                self._directory.list_dir(), key=lambda x: x.lower()
-            ):
-                b = Blob(
-                    _os.path.join(self.remote_location, _os.path.basename(local_path)),
-                    mode=self.mode,
-                )
-=======
             for local_path in sorted(self._directory.list_dir(), key=lambda x: x.lower()):
                 b = Blob(_os.path.join(self.remote_location, _os.path.basename(local_path)), mode=self.mode,)
->>>>>>> 83c10cca
                 b._local_path = local_path
                 file_handles.append(b.__enter__())
                 self._blobs.append(b)
@@ -511,31 +423,15 @@
         :rtype: Blob
         """
         if "w" not in self.mode:
-<<<<<<< HEAD
-            raise _user_exceptions.FlyteAssertion(
-                "Cannot create a blob in a read-only multipart blob"
-            )
-=======
             raise _user_exceptions.FlyteAssertion("Cannot create a blob in a read-only multipart blob")
->>>>>>> 83c10cca
         if name is None:
             name = _uuid.uuid4().hex
         if ":" in name or "/" in name:
             raise _user_exceptions.FlyteAssertion(
-<<<<<<< HEAD
-                name,
-                "Cannot create a part of a multi-part object with ':' or '/' in the name.",
-            )
-        return Blob.create_at_known_location(
-            _os.path.join(self.remote_location, name),
-            mode=self.mode,
-            format=self.metadata.type.format,
-=======
                 name, "Cannot create a part of a multi-part object with ':' or '/' in the name.",
             )
         return Blob.create_at_known_location(
             _os.path.join(self.remote_location, name), mode=self.mode, format=self.metadata.type.format,
->>>>>>> 83c10cca
         )
 
     @_exception_scopes.system_entry_point
@@ -549,13 +445,7 @@
             overwrite any existing files at that location.  Default is False.
         """
         if "r" not in self.mode:
-<<<<<<< HEAD
-            raise _user_exceptions.FlyteAssertion(
-                "Cannot download a write-only object!"
-            )
-=======
             raise _user_exceptions.FlyteAssertion("Cannot download a write-only object!")
->>>>>>> 83c10cca
 
         if local_path:
             self._is_managed = False
@@ -567,9 +457,7 @@
                 "path is specified."
             )
         else:
-            local_path = _data_proxy.LocalWorkingDirectoryContext.get().get_named_tempfile(
-                _uuid.uuid4().hex
-            )
+            local_path = _data_proxy.LocalWorkingDirectoryContext.get().get_named_tempfile(_uuid.uuid4().hex)
 
         path_exists = _os.path.exists(local_path)
         if not path_exists or overwrite:
@@ -577,19 +465,11 @@
                 _shutil.rmtree(local_path)
             _os.makedirs(local_path)
             self._directory = _utils.Directory(local_path)
-            _data_proxy.Data.get_data(
-                self.remote_location, self.local_path, is_multipart=True
-            )
+            _data_proxy.Data.get_data(self.remote_location, self.local_path, is_multipart=True)
         else:
             raise _user_exceptions.FlyteAssertion(
                 "Cannot download multi-part blob to a location that already exists when overwrite is not set to True. "
-<<<<<<< HEAD
-                "Attempted download from {} -> {}".format(
-                    self.remote_location, self.local_path
-                )
-=======
                 "Attempted download from {} -> {}".format(self.remote_location, self.local_path)
->>>>>>> 83c10cca
             )
 
     @_exception_scopes.system_entry_point
@@ -598,13 +478,7 @@
         Upload the multi-part blob to the remote location
         """
         if "w" not in self.mode:
-<<<<<<< HEAD
-            raise _user_exceptions.FlyteAssertion(
-                "Cannot upload a read-only multi-part blob!"
-            )
-=======
             raise _user_exceptions.FlyteAssertion("Cannot upload a read-only multi-part blob!")
->>>>>>> 83c10cca
 
         elif not self.local_path:
             raise _user_exceptions.FlyteAssertion(
@@ -615,10 +489,4 @@
         else:
             # TODO: Introduce system logging
             # logging.info("Putting {} -> {}".format(self.local_path, self.remote_location))
-<<<<<<< HEAD
-            _data_proxy.Data.put_data(
-                self.local_path, self.remote_location, is_multipart=True
-            )
-=======
-            _data_proxy.Data.put_data(self.local_path, self.remote_location, is_multipart=True)
->>>>>>> 83c10cca
+            _data_proxy.Data.put_data(self.local_path, self.remote_location, is_multipart=True)