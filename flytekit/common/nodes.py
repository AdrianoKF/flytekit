from __future__ import absolute_import

import abc as _abc
import logging as _logging
import os as _os

import six as _six
from flyteidl.core import literals_pb2 as _literals_pb2
from sortedcontainers import SortedDict as _SortedDict

<<<<<<< HEAD
from flytekit.clients.helpers import \
    iterate_node_executions as _iterate_node_executions
from flytekit.clients.helpers import \
    iterate_task_executions as _iterate_task_executions
=======
>>>>>>> 83c10cca
from flytekit.common import component_nodes as _component_nodes
from flytekit.common import constants as _constants
from flytekit.common import promise as _promise
from flytekit.common import sdk_bases as _sdk_bases
<<<<<<< HEAD
from flytekit.common import utils as _common_utils
=======
>>>>>>> 83c10cca
from flytekit.common.exceptions import scopes as _exception_scopes
from flytekit.common.exceptions import system as _system_exceptions
from flytekit.common.exceptions import user as _user_exceptions
from flytekit.common.mixins import artifact as _artifact_mixin
from flytekit.common.mixins import hash as _hash_mixin
from flytekit.common.tasks import executions as _task_executions
from flytekit.common.types import helpers as _type_helpers
from flytekit.common.utils import _dnsify
<<<<<<< HEAD
from flytekit.configuration import platform as _platform_config
from flytekit.engines.flyte import engine as _flyte_engine
from flytekit.interfaces.data import data_proxy as _data_proxy
from flytekit.models import common as _common_models
from flytekit.models import literals as _literal_models
=======
from flytekit.engines import loader as _engine_loader
from flytekit.models import common as _common_models
>>>>>>> 83c10cca
from flytekit.models import node_execution as _node_execution_models
from flytekit.models.core import execution as _execution_models
from flytekit.models.core import workflow as _workflow_model


class ParameterMapper(_six.with_metaclass(_common_models.FlyteABCMeta, _SortedDict)):
    """
    This abstract class provides functionality to reference specific inputs and outputs for a task instance. This
    allows for syntax such as:

        my_task_instance.inputs.my_input

    And is especially useful for linking tasks together via outputs -> inputs in workflow definitions:

        my_second_task_instance(input=my_task_instances.outputs.my_output)

    Attributes:
        Dynamically discovered.  Only the keys for inputs/outputs can be referenced.

    Example:

    .. code-block:: python

        @inputs(a=Types.Integer)
        @outputs(b=Types.String)
        @python_task(version='1')
        def my_task(wf_params, a, b):
            pass

        input_link = my_task.inputs.a # Success!
        output_link = my_tasks.outputs.b # Success!

        input_link = my_task.inputs.c # Attribute not found exception!
        output_link = my_task.outputs.d # Attribute not found exception!

    """

    def __init__(self, type_map, node):
        """
        :param dict[Text, flytekit.models.interface.Variable] type_map:
        :param SdkNode node:
        """
        super(ParameterMapper, self).__init__()
        for key, var in _six.iteritems(type_map):
            self[key] = self._return_mapping_object(
                node, _type_helpers.get_sdk_type_from_literal_type(var.type), key
            )
        self._initialized = True

    def __getattr__(self, key):
        if key == "iteritems" and hasattr(super(ParameterMapper, self), "items"):
            return super(ParameterMapper, self).items
        if hasattr(super(ParameterMapper, self), key):
            return getattr(super(ParameterMapper, self), key)
        if key not in self:
            raise _user_exceptions.FlyteAssertion("{} doesn't exist.".format(key))
        return self[key]

    def __setattr__(self, key, value):
        if "_initialized" in self.__dict__:
            raise _user_exceptions.FlyteAssertion("Parameters are immutable.")
        else:
            super(ParameterMapper, self).__setattr__(key, value)

    @_abc.abstractmethod
    def _return_mapping_object(self, sdk_node, sdk_type, name):
        """
        :param flytekit.common.nodes.Node sdk_node:
        :param flytekit.common.types.FlyteSdkType sdk_type:
        :param Text name:
        """
        pass


class OutputParameterMapper(ParameterMapper):
    """
    This subclass of ParameterMapper is used to represent outputs for a given node.
    """

    def _return_mapping_object(self, sdk_node, sdk_type, name):
        """
        :param flytekit.common.nodes.Node sdk_node:
        :param flytekit.common.types.FlyteSdkType sdk_type:
        :param Text name:
        """
        return _promise.NodeOutput(sdk_node, sdk_type, name)


<<<<<<< HEAD
class SdkNode(
    _six.with_metaclass(
        _sdk_bases.ExtendedSdkType,
        _hash_mixin.HashOnReferenceMixin,
        _workflow_model.Node,
    )
):
=======
class SdkNode(_six.with_metaclass(_sdk_bases.ExtendedSdkType, _hash_mixin.HashOnReferenceMixin, _workflow_model.Node,)):
>>>>>>> 83c10cca
    def __init__(
        self,
        id,
        upstream_nodes,
        bindings,
        metadata,
        sdk_task=None,
        sdk_workflow=None,
        sdk_launch_plan=None,
        sdk_branch=None,
    ):
        """
        :param Text id: A workflow-level unique identifier that identifies this node in the workflow. "inputs" and
            "outputs" are reserved node ids that cannot be used by other nodes.
        :param flytekit.models.core.workflow.NodeMetadata metadata: Extra metadata about the node.
        :param list[flytekit.models.literals.Binding] bindings: Specifies how to bind the underlying
            interface's inputs.  All required inputs specified in the underlying interface must be fulfilled.
        :param list[SdkNode] upstream_nodes: Specifies execution dependencies for this node ensuring it will
            only get scheduled to run after all its upstream nodes have completed. This node will have
            an implicit dependency on any node that appears in inputs field.
        :param flytekit.common.tasks.task.SdkTask sdk_task: The task to execute in this
            node.
        :param flytekit.common.workflow.SdkWorkflow sdk_workflow: The workflow to execute in this node.
        :param flytekit.common.launch_plan.SdkLaunchPlan sdk_launch_plan: The launch plan to execute in this
        node.
        :param TODO sdk_branch: TODO
        """
        non_none_entities = [
<<<<<<< HEAD
            entity
            for entity in [sdk_workflow, sdk_branch, sdk_launch_plan, sdk_task]
            if entity is not None
=======
            entity for entity in [sdk_workflow, sdk_branch, sdk_launch_plan, sdk_task] if entity is not None
>>>>>>> 83c10cca
        ]
        if len(non_none_entities) != 1:
            raise _user_exceptions.FlyteAssertion(
                "An SDK node must have one underlying entity specified at once.  Received the following "
                "entities: {}".format(non_none_entities)
            )

        workflow_node = None
        if sdk_workflow is not None:
            workflow_node = _component_nodes.SdkWorkflowNode(sdk_workflow=sdk_workflow)
        elif sdk_launch_plan is not None:
            workflow_node = _component_nodes.SdkWorkflowNode(
                sdk_launch_plan=sdk_launch_plan
            )

        # TODO: this calls the constructor which means it will set all the upstream node ids to None if at the time of
        #       this instantiation, the upstream nodes have not had their nodes assigned yet.
        super(SdkNode, self).__init__(
            id=_dnsify(id) if id else None,
            metadata=metadata,
            inputs=bindings,
            upstream_node_ids=[n.id for n in upstream_nodes],
            output_aliases=[],  # TODO: Are aliases a thing in SDK nodes
            task_node=_component_nodes.SdkTaskNode(sdk_task) if sdk_task else None,
            workflow_node=workflow_node,
            branch_node=sdk_branch.target if sdk_branch else None,
        )
        self._upstream = upstream_nodes
        self._executable_sdk_object = (
            sdk_task or sdk_workflow or sdk_branch or sdk_launch_plan
        )
        self._outputs = OutputParameterMapper(
            self._executable_sdk_object.interface.outputs, self
        )

    @property
    def executable_sdk_object(self):
        return self._executable_sdk_object

    @classmethod
    def promote_from_model(cls, model, sub_workflows, tasks):
        """
        :param flytekit.models.core.workflow.Node model:
        :param dict[flytekit.models.core.identifier.Identifier, flytekit.models.core.workflow.WorkflowTemplate]
            sub_workflows:
        :param dict[flytekit.models.core.identifier.Identifier, flytekit.models.task.TaskTemplate] tasks: If specified,
            these task templates will be passed to the SdkTaskNode promote_from_model call, and used
            instead of fetching from Admin.
        :rtype: SdkNode
        """
        id = model.id
        # This should never be called
        if id == _constants.START_NODE_ID or id == _constants.END_NODE_ID:
            _logging.warning(
                "Should not call promote from model on a start node or end node {}".format(
                    model
                )
            )
            return None

        sdk_task_node, sdk_workflow_node = None, None
        if model.task_node is not None:
            sdk_task_node = _component_nodes.SdkTaskNode.promote_from_model(
                model.task_node, tasks
            )
        elif model.workflow_node is not None:
            sdk_workflow_node = _component_nodes.SdkWorkflowNode.promote_from_model(
                model.workflow_node, sub_workflows, tasks
            )
        else:
            raise _system_exceptions.FlyteSystemException(
                "Bad Node model, neither task nor workflow detected"
            )

        # When WorkflowTemplate models (containing node models) are returned by Admin, they've been compiled with a
        # start node.  In order to make the promoted SdkWorkflow look the same, we strip the start-node text back out.
        for i in model.inputs:
            if (
                i.binding.promise is not None
                and i.binding.promise.node_id == _constants.START_NODE_ID
            ):
                i.binding.promise._node_id = _constants.GLOBAL_INPUT_NODE_ID

        if sdk_task_node is not None:
            return cls(
                id=id,
                upstream_nodes=[],  # set downstream, model doesn't contain this information
                bindings=model.inputs,
                metadata=model.metadata,
                sdk_task=sdk_task_node.sdk_task,
            )
        elif sdk_workflow_node is not None:
            if sdk_workflow_node.sdk_workflow is not None:
                return cls(
                    id=id,
                    upstream_nodes=[],  # set downstream, model doesn't contain this information
                    bindings=model.inputs,
                    metadata=model.metadata,
                    sdk_workflow=sdk_workflow_node.sdk_workflow,
                )
            elif sdk_workflow_node.sdk_launch_plan is not None:
                return cls(
                    id=id,
                    upstream_nodes=[],  # set downstream, model doesn't contain this information
                    bindings=model.inputs,
                    metadata=model.metadata,
                    sdk_launch_plan=sdk_workflow_node.sdk_launch_plan,
                )
            else:
                raise _system_exceptions.FlyteSystemException(
                    "Bad SdkWorkflowNode model, both lp and workflow are None"
                )
        else:
            raise _system_exceptions.FlyteSystemException(
                "Bad SdkNode model, both task and workflow nodes are empty"
            )

    @property
    def upstream_nodes(self):
        """
        :rtype: list[SdkNode]
        """
        return self._upstream

    @property
    def upstream_node_ids(self):
        """
        :rtype: list[Text]
        """
        return [n.id for n in sorted(self.upstream_nodes, key=lambda x: x.id)]

    @property
    def outputs(self):
        """
        :rtype: dict[Text, flytekit.common.promise.NodeOutput]
        """
        return self._outputs

    def assign_id_and_return(self, id):
        """
        :param Text id:
        :rtype: None
        """
        if self.id:
            raise _user_exceptions.FlyteAssertion(
                "Error assigning ID: {} because {} is already assigned.  Has this node been assigned to another "
                "workflow already?".format(id, self)
            )
        self._id = _dnsify(id) if id else None
        self._metadata._name = id
        return self

    def with_overrides(self, *args, **kwargs):
        # TODO: Implement overrides
        raise NotImplementedError("Overrides are not supported in Flyte yet.")

    @_exception_scopes.system_entry_point
    def __lshift__(self, other):
        """
        Add a node upstream of this node without necessarily mapping outputs -> inputs.
        :param Node other: node to place upstream
        """
        if hash(other) not in set(hash(n) for n in self.upstream_nodes):
            self._upstream.append(other)
        return other

    @_exception_scopes.system_entry_point
    def __rshift__(self, other):
        """
        Add a node downstream of this node without necessarily mapping outputs -> inputs.

        :param Node other: node to place downstream
        """
        if hash(self) not in set(hash(n) for n in other.upstream_nodes):
            other.upstream_nodes.append(self)
        return other

    def __repr__(self):
        """
        :rtype: Text
        """
        return "Node(ID: {} Executable: {})".format(
            self.id, self._executable_sdk_object
        )


class SdkNodeExecution(
    _six.with_metaclass(
<<<<<<< HEAD
        _sdk_bases.ExtendedSdkType,
        _node_execution_models.NodeExecution,
        _artifact_mixin.ExecutionArtifact,
=======
        _sdk_bases.ExtendedSdkType, _node_execution_models.NodeExecution, _artifact_mixin.ExecutionArtifact,
>>>>>>> 83c10cca
    )
):
    def __init__(self, *args, **kwargs):
        super(SdkNodeExecution, self).__init__(*args, **kwargs)
        self._task_executions = None
        self._workflow_executions = None
        self._inputs = None
        self._outputs = None

    @property
    def task_executions(self):
        """
        Returns the underlying task executions in order of try attempt.
        :rtype: list[flytekit.common.tasks.executions.SdkTaskExecution]
        """
        return self._task_executions or []

    @property
    def workflow_executions(self):
        """
        Returns the underlying workflow executions in order of try attempt.
        :rtype: list[flytekit.common.workflow_execution.SdkWorkflowExecution]
        """
        return self._workflow_executions or []

    @property
    def executions(self):
        """
        Returns a list of generic execution artifacts.
        :rtype: list[flytekit.common.mixins.artifact.ExecutionArtifact]
        """
        return self.task_executions or self.workflow_executions or []

    @property
    def inputs(self):
        """
        Returns the inputs to the execution in the standard Python format as dictated by the type engine.
        :rtype: dict[Text, T]
        """
        if self._inputs is None:
            client = _flyte_engine._FlyteClientManager(
                _platform_config.URL.get(), insecure=_platform_config.INSECURE.get()
            ).client
            url_blob = client.get_node_execution_data(self.id)

            if url_blob.inputs.bytes > 0:
                with _common_utils.AutoDeletingTempDir() as t:
                    tmp_name = _os.path.join(t.name, "inputs.pb")
                    _data_proxy.Data.get_data(url_blob.inputs.url, tmp_name)
                    input_map = _literal_models.LiteralMap.from_flyte_idl(
                        _common_utils.load_proto_from_file(
                            _literals_pb2.LiteralMap, tmp_name
                        )
                    )
            else:
                input_map = _literal_models.LiteralMap({})

            self._inputs = _type_helpers.unpack_literal_map_to_sdk_python_std(input_map)
        return self._inputs

    @property
    def outputs(self):
        """
        Returns the outputs to the execution in the standard Python format as dictated by the type engine.  If the
        execution ended in error or the execution is in progress, an exception will be raised.
        :rtype: dict[Text, T]
        """
        if not self.is_complete:
            raise _user_exceptions.FlyteAssertion(
<<<<<<< HEAD
                "Please what until the node execution has completed before "
                "requesting the outputs."
=======
                "Please what until the node execution has completed before " "requesting the outputs."
>>>>>>> 83c10cca
            )
        if self.error:
            raise _user_exceptions.FlyteAssertion(
                "Outputs could not be found because the execution ended in failure."
            )

        if self._outputs is None:
            client = _flyte_engine._FlyteClientManager(
                _platform_config.URL.get(), insecure=_platform_config.INSECURE.get()
            ).client
            url_blob = client.get_node_execution_data(self.id)
            if url_blob.outputs.bytes > 0:
                with _common_utils.AutoDeletingTempDir() as t:
                    tmp_name = _os.path.join(t.name, "outputs.pb")
                    _data_proxy.Data.get_data(url_blob.outputs.url, tmp_name)
                    output_map = _literal_models.LiteralMap.from_flyte_idl(
                        _common_utils.load_proto_from_file(
                            _literals_pb2.LiteralMap, tmp_name
                        )
                    )
            else:
                output_map = _literal_models.LiteralMap({})

            self._outputs = _type_helpers.unpack_literal_map_to_sdk_python_std(
                output_map
            )
        return self._outputs

    @property
    def error(self):
        """
        If execution is in progress, raise an exception.  Otherwise, return None if no error was present upon
        reaching completion.
        :rtype: flytekit.models.core.execution.ExecutionError or None
        """
        if not self.is_complete:
            raise _user_exceptions.FlyteAssertion(
<<<<<<< HEAD
                "Please what until the node execution has completed before "
                "requesting error information."
=======
                "Please what until the node execution has completed before " "requesting error information."
>>>>>>> 83c10cca
            )
        return self.closure.error

    @property
    def is_complete(self):
        """
        Dictates whether or not the execution is complete.
        :rtype: bool
        """
        return self.closure.phase in {
            _execution_models.NodeExecutionPhase.ABORTED,
            _execution_models.NodeExecutionPhase.FAILED,
            _execution_models.NodeExecutionPhase.SKIPPED,
            _execution_models.NodeExecutionPhase.SUCCEEDED,
            _execution_models.NodeExecutionPhase.TIMED_OUT,
        }

    @classmethod
    def promote_from_model(cls, base_model):
        """
        :param _node_execution_models.NodeExecution base_model:
        :rtype: SdkNodeExecution
        """
<<<<<<< HEAD
        return cls(
            closure=base_model.closure, id=base_model.id, input_uri=base_model.input_uri
        )
=======
        return cls(closure=base_model.closure, id=base_model.id, input_uri=base_model.input_uri)
>>>>>>> 83c10cca

    def sync(self):
        """
        Syncs the state of this object with that held by the platform.
        :rtype: None
        """
        if not self.is_complete or self.task_executions is not None:
            client = _flyte_engine._FlyteClientManager(
                _platform_config.URL.get(), insecure=_platform_config.INSECURE.get()
            ).client
            self._closure = client.get_node_execution(self.id).closure
            task_executions = list(_iterate_task_executions(client, self.id))
            self._task_executions = [
                _task_executions.SdkTaskExecution.promote_from_model(te)
                for te in task_executions
            ]
            # TODO: Sub-workflows too once implemented

    def _sync_closure(self):
        """
        Syncs the closure of the underlying execution artifact with the state observed by the platform.
        :rtype: None
        """
        client = _flyte_engine._FlyteClientManager(
            _platform_config.URL.get(), insecure=_platform_config.INSECURE.get()
        ).client
        self._closure = client.get_node_execution(self.id).closure<|MERGE_RESOLUTION|>--- conflicted
+++ resolved
@@ -8,21 +8,15 @@
 from flyteidl.core import literals_pb2 as _literals_pb2
 from sortedcontainers import SortedDict as _SortedDict
 
-<<<<<<< HEAD
 from flytekit.clients.helpers import \
     iterate_node_executions as _iterate_node_executions
 from flytekit.clients.helpers import \
     iterate_task_executions as _iterate_task_executions
-=======
->>>>>>> 83c10cca
 from flytekit.common import component_nodes as _component_nodes
 from flytekit.common import constants as _constants
 from flytekit.common import promise as _promise
 from flytekit.common import sdk_bases as _sdk_bases
-<<<<<<< HEAD
 from flytekit.common import utils as _common_utils
-=======
->>>>>>> 83c10cca
 from flytekit.common.exceptions import scopes as _exception_scopes
 from flytekit.common.exceptions import system as _system_exceptions
 from flytekit.common.exceptions import user as _user_exceptions
@@ -31,16 +25,13 @@
 from flytekit.common.tasks import executions as _task_executions
 from flytekit.common.types import helpers as _type_helpers
 from flytekit.common.utils import _dnsify
-<<<<<<< HEAD
 from flytekit.configuration import platform as _platform_config
 from flytekit.engines.flyte import engine as _flyte_engine
 from flytekit.interfaces.data import data_proxy as _data_proxy
 from flytekit.models import common as _common_models
 from flytekit.models import literals as _literal_models
-=======
 from flytekit.engines import loader as _engine_loader
 from flytekit.models import common as _common_models
->>>>>>> 83c10cca
 from flytekit.models import node_execution as _node_execution_models
 from flytekit.models.core import execution as _execution_models
 from flytekit.models.core import workflow as _workflow_model
@@ -129,27 +120,17 @@
         return _promise.NodeOutput(sdk_node, sdk_type, name)
 
 
-<<<<<<< HEAD
-class SdkNode(
-    _six.with_metaclass(
-        _sdk_bases.ExtendedSdkType,
-        _hash_mixin.HashOnReferenceMixin,
-        _workflow_model.Node,
-    )
-):
-=======
-class SdkNode(_six.with_metaclass(_sdk_bases.ExtendedSdkType, _hash_mixin.HashOnReferenceMixin, _workflow_model.Node,)):
->>>>>>> 83c10cca
+class SdkNode(_hash_mixin.HashOnReferenceMixin, _workflow_model.Node, metaclass=_sdk_bases.ExtendedSdkType):
     def __init__(
-        self,
-        id,
-        upstream_nodes,
-        bindings,
-        metadata,
-        sdk_task=None,
-        sdk_workflow=None,
-        sdk_launch_plan=None,
-        sdk_branch=None,
+            self,
+            id,
+            upstream_nodes,
+            bindings,
+            metadata,
+            sdk_task=None,
+            sdk_workflow=None,
+            sdk_launch_plan=None,
+            sdk_branch=None,
     ):
         """
         :param Text id: A workflow-level unique identifier that identifies this node in the workflow. "inputs" and
@@ -168,13 +149,7 @@
         :param TODO sdk_branch: TODO
         """
         non_none_entities = [
-<<<<<<< HEAD
-            entity
-            for entity in [sdk_workflow, sdk_branch, sdk_launch_plan, sdk_task]
-            if entity is not None
-=======
             entity for entity in [sdk_workflow, sdk_branch, sdk_launch_plan, sdk_task] if entity is not None
->>>>>>> 83c10cca
         ]
         if len(non_none_entities) != 1:
             raise _user_exceptions.FlyteAssertion(
@@ -204,7 +179,7 @@
         )
         self._upstream = upstream_nodes
         self._executable_sdk_object = (
-            sdk_task or sdk_workflow or sdk_branch or sdk_launch_plan
+                sdk_task or sdk_workflow or sdk_branch or sdk_launch_plan
         )
         self._outputs = OutputParameterMapper(
             self._executable_sdk_object.interface.outputs, self
@@ -253,8 +228,8 @@
         # start node.  In order to make the promoted SdkWorkflow look the same, we strip the start-node text back out.
         for i in model.inputs:
             if (
-                i.binding.promise is not None
-                and i.binding.promise.node_id == _constants.START_NODE_ID
+                    i.binding.promise is not None
+                    and i.binding.promise.node_id == _constants.START_NODE_ID
             ):
                 i.binding.promise._node_id = _constants.GLOBAL_INPUT_NODE_ID
 
@@ -362,15 +337,7 @@
 
 
 class SdkNodeExecution(
-    _six.with_metaclass(
-<<<<<<< HEAD
-        _sdk_bases.ExtendedSdkType,
-        _node_execution_models.NodeExecution,
-        _artifact_mixin.ExecutionArtifact,
-=======
-        _sdk_bases.ExtendedSdkType, _node_execution_models.NodeExecution, _artifact_mixin.ExecutionArtifact,
->>>>>>> 83c10cca
-    )
+    _node_execution_models.NodeExecution, _artifact_mixin.ExecutionArtifact, metaclass=_sdk_bases.ExtendedSdkType
 ):
     def __init__(self, *args, **kwargs):
         super(SdkNodeExecution, self).__init__(*args, **kwargs)
@@ -439,12 +406,7 @@
         """
         if not self.is_complete:
             raise _user_exceptions.FlyteAssertion(
-<<<<<<< HEAD
-                "Please what until the node execution has completed before "
-                "requesting the outputs."
-=======
-                "Please what until the node execution has completed before " "requesting the outputs."
->>>>>>> 83c10cca
+                "Please what until the node execution has completed before requesting the outputs."
             )
         if self.error:
             raise _user_exceptions.FlyteAssertion(
@@ -482,12 +444,7 @@
         """
         if not self.is_complete:
             raise _user_exceptions.FlyteAssertion(
-<<<<<<< HEAD
-                "Please what until the node execution has completed before "
-                "requesting error information."
-=======
-                "Please what until the node execution has completed before " "requesting error information."
->>>>>>> 83c10cca
+                "Please what until the node execution has completed before requesting error information."
             )
         return self.closure.error
 
@@ -511,13 +468,7 @@
         :param _node_execution_models.NodeExecution base_model:
         :rtype: SdkNodeExecution
         """
-<<<<<<< HEAD
-        return cls(
-            closure=base_model.closure, id=base_model.id, input_uri=base_model.input_uri
-        )
-=======
         return cls(closure=base_model.closure, id=base_model.id, input_uri=base_model.input_uri)
->>>>>>> 83c10cca
 
     def sync(self):
         """
