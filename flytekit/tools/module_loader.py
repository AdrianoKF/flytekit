--- conflicted
+++ resolved
@@ -112,11 +112,7 @@
             if isinstance(o, _registerable.RegisterableEntity):
                 if o.instantiated_in == m.__name__:
                     entity_to_module_key[o] = (m, k)
-<<<<<<< HEAD
-                    if isinstance(o, _PythonWorkflow):
-=======
-                    if isinstance(o, _SdkWorkflow) and o.should_create_default_launch_plan:
->>>>>>> 2bd8b173
+                    if isinstance(o, _PythonWorkflow) and o.should_create_default_launch_plan:
                         # SDK should create a default launch plan for a workflow.  This is a special-case to simplify
                         # authoring of workflows.
                         entity_to_module_key[o.create_launch_plan()] = (m, k)
