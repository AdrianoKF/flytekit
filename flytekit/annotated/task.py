--- conflicted
+++ resolved
@@ -20,11 +20,6 @@
 from flytekit.annotated.type_engine import TypeEngine
 from flytekit.annotated.workflow import Workflow
 from flytekit.common.exceptions import user as _user_exceptions
-<<<<<<< HEAD
-from flytekit.common.mixins import registerable as _registerable
-=======
-from flytekit.common.promise import NodeOutput as _NodeOutput
->>>>>>> 96e064e3
 from flytekit.common.tasks.raw_container import _get_container_definition
 from flytekit.common.tasks.task import SdkTask
 from flytekit.models import dynamic_job as _dynamic_job
@@ -112,64 +107,6 @@
         """
         return None
 
-<<<<<<< HEAD
-=======
-    def _compile(self, ctx: FlyteContext, *args, **kwargs):
-        """
-        This method is used to generate a node with bindings. This is not used in the execution path.
-        """
-        used_inputs = set()
-        bindings = []
-
-        for k in sorted(self.interface.inputs):
-            var = self.interface.inputs[k]
-            if k not in kwargs:
-                raise _user_exceptions.FlyteAssertion("Input was not specified for: {} of type {}".format(k, var.type))
-            bindings.append(
-                flytekit.annotated.promise.binding_from_python_std(
-                    ctx, k, var.type, kwargs[k], self.get_type_for_input_var(k, kwargs[k])
-                )
-            )
-            used_inputs.add(k)
-
-        extra_inputs = used_inputs ^ set(kwargs.keys())
-        if len(extra_inputs) > 0:
-            raise _user_exceptions.FlyteAssertion(
-                "Too many inputs were specified for the interface.  Extra inputs were: {}".format(extra_inputs)
-            )
-
-        # Detect upstream nodes
-        # These will be our annotated Nodes until we can amend the Promise to use NodeOutputs that reference our Nodes
-        upstream_nodes = list(
-            set([input_val.ref.sdk_node for input_val in kwargs.values() if isinstance(input_val, Promise)])
-        )
-
-        # TODO: Make the metadata name the full name of the (function)?
-        sdk_node = Node(
-            # TODO
-            id=f"{ctx.compilation_state.prefix}node-{len(ctx.compilation_state.nodes)}",
-            metadata=_workflow_model.NodeMetadata(
-                self._name, self.metadata.timeout, self.metadata.retries, self.metadata.interruptible
-            ),
-            bindings=sorted(bindings, key=lambda b: b.var),
-            upstream_nodes=upstream_nodes,  # type: ignore
-            flyte_entity=self,
-        )
-        ctx.compilation_state.add_node(sdk_node)
-
-        # Create a node output object for each output, they should all point to this node of course.
-        # TODO: Again, we need to be sure that we end up iterating through the output names in the correct order
-        #  investigate this and document here.
-        node_outputs = []
-        for output_name, output_var_model in self.interface.outputs.items():
-            # TODO: If node id gets updated later, we have to make sure to update the NodeOutput model's ID, which
-            #  is currently just a static str
-            node_outputs.append(Promise(output_name, _NodeOutput(sdk_node=sdk_node, sdk_type=None, var=output_name)))
-        # Don't print this, it'll crash cuz sdk_node._upstream_node_ids might be None, but idl code will break
-
-        return create_task_output(node_outputs)
-
->>>>>>> 96e064e3
     def _local_execute(self, ctx: FlyteContext, **kwargs) -> Union[Tuple[Promise], Promise, None]:
         """
         This code is used only in the case when we want to dispatch_execute with outputs from a previous node
@@ -292,8 +229,14 @@
         return self._python_interface.inputs
 
     def compile(self, ctx: FlyteContext, *args, **kwargs):
-        return create_and_link_node(ctx, entity=self, interface=self.python_interface, timeout=self.metadata.timeout,
-                                    retry_strategy=self.metadata.retries, **kwargs)
+        return create_and_link_node(
+            ctx,
+            entity=self,
+            interface=self.python_interface,
+            timeout=self.metadata.timeout,
+            retry_strategy=self.metadata.retries,
+            **kwargs,
+        )
 
     def dispatch_execute(
         self, ctx: FlyteContext, input_literal_map: _literal_models.LiteralMap
