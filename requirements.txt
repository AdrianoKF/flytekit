--- conflicted
+++ resolved
@@ -25,23 +25,13 @@
     # via ipython
 bcrypt==3.2.0
     # via paramiko
-<<<<<<< HEAD
-black==21.5b2
+black==21.6b0
     # via papermill
 bleach==3.3.0
     # via nbconvert
-boto3==1.17.89
-    # via sagemaker-training
-botocore==1.20.89
-=======
-black==21.6b0
-    # via papermill
-bleach==3.3.0
-    # via nbconvert
 boto3==1.17.92
     # via sagemaker-training
 botocore==1.20.92
->>>>>>> 62391eaf
     # via
     #   boto3
     #   s3transfer
@@ -82,11 +72,7 @@
     # via
     #   nbconvert
     #   papermill
-<<<<<<< HEAD
-flyteidl==0.19.0
-=======
 flyteidl==0.19.2
->>>>>>> 62391eaf
     # via flytekit
 gevent==21.1.2
     # via sagemaker-training
@@ -198,11 +184,7 @@
     # via ipython
 prompt-toolkit==3.0.18
     # via ipython
-<<<<<<< HEAD
-protobuf==3.17.2
-=======
 protobuf==3.17.3
->>>>>>> 62391eaf
     # via
     #   flyteidl
     #   flytekit
